/*
 * Copyright (c) 2017 Fastly, Kazuho Oku
 *
 * Permission is hereby granted, free of charge, to any person obtaining a copy
 * of this software and associated documentation files (the "Software"), to
 * deal in the Software without restriction, including without limitation the
 * rights to use, copy, modify, merge, publish, distribute, sublicense, and/or
 * sell copies of the Software, and to permit persons to whom the Software is
 * furnished to do so, subject to the following conditions:
 *
 * The above copyright notice and this permission notice shall be included in
 * all copies or substantial portions of the Software.
 *
 * THE SOFTWARE IS PROVIDED "AS IS", WITHOUT WARRANTY OF ANY KIND, EXPRESS OR
 * IMPLIED, INCLUDING BUT NOT LIMITED TO THE WARRANTIES OF MERCHANTABILITY,
 * FITNESS FOR A PARTICULAR PURPOSE AND NONINFRINGEMENT. IN NO EVENT SHALL THE
 * AUTHORS OR COPYRIGHT HOLDERS BE LIABLE FOR ANY CLAIM, DAMAGES OR OTHER
 * LIABILITY, WHETHER IN AN ACTION OF CONTRACT, TORT OR OTHERWISE, ARISING
 * FROM, OUT OF OR IN CONNECTION WITH THE SOFTWARE OR THE USE OR OTHER DEALINGS
 * IN THE SOFTWARE.
 */
#include <assert.h>
#include <inttypes.h>
#include <netinet/in.h>
#include <pthread.h>
#include <stdarg.h>
#include <stdio.h>
#include <stdlib.h>
#include <string.h>
#include <sys/socket.h>
#include <sys/time.h>
#include "khash.h"
#include "quicly.h"
#include "quicly/defaults.h"
#include "quicly/sentmap.h"
#include "quicly/frame.h"
#include "quicly/streambuf.h"
#include "quicly/cc.h"
#if QUICLY_USE_EMBEDDED_PROBES
#include "embedded-probes.h"
#elif QUICLY_USE_DTRACE
#include "quicly-probes.h"
#endif

#define QUICLY_MIN_INITIAL_DCID_LEN 8

#define QUICLY_TLS_EXTENSION_TYPE_TRANSPORT_PARAMETERS 0xffa5
#define QUICLY_TRANSPORT_PARAMETER_ID_ORIGINAL_CONNECTION_ID 0
#define QUICLY_TRANSPORT_PARAMETER_ID_MAX_IDLE_TIMEOUT 1
#define QUICLY_TRANSPORT_PARAMETER_ID_STATELESS_RESET_TOKEN 2
#define QUICLY_TRANSPORT_PARAMETER_ID_MAX_PACKET_SIZE 3
#define QUICLY_TRANSPORT_PARAMETER_ID_INITIAL_MAX_DATA 4
#define QUICLY_TRANSPORT_PARAMETER_ID_INITIAL_MAX_STREAM_DATA_BIDI_LOCAL 5
#define QUICLY_TRANSPORT_PARAMETER_ID_INITIAL_MAX_STREAM_DATA_BIDI_REMOTE 6
#define QUICLY_TRANSPORT_PARAMETER_ID_INITIAL_MAX_STREAM_DATA_UNI 7
#define QUICLY_TRANSPORT_PARAMETER_ID_INITIAL_MAX_STREAMS_BIDI 8
#define QUICLY_TRANSPORT_PARAMETER_ID_INITIAL_MAX_STREAMS_UNI 9
#define QUICLY_TRANSPORT_PARAMETER_ID_ACK_DELAY_EXPONENT 10
#define QUICLY_TRANSPORT_PARAMETER_ID_MAX_ACK_DELAY 11
#define QUICLY_TRANSPORT_PARAMETER_ID_DISABLE_ACTIVE_MIGRATION 12
#define QUICLY_TRANSPORT_PARAMETER_ID_PREFERRED_ADDRESS 13

#define QUICLY_EPOCH_INITIAL 0
#define QUICLY_EPOCH_0RTT 1
#define QUICLY_EPOCH_HANDSHAKE 2
#define QUICLY_EPOCH_1RTT 3

/**
 * maximum size of token that quicly accepts
 */
#define QUICLY_MAX_TOKEN_LEN 512
/**
 * do not try to send ACK-eliciting frames if the available CWND is below this value
 */
#define MIN_SEND_WINDOW 64
/**
 * sends ACK bundled with PING, when number of gaps in the ack queue reaches or exceeds this threshold. This value should be much
 * smaller than QUICLY_MAX_RANGES.
 */
#define QUICLY_NUM_ACK_BLOCKS_TO_INDUCE_ACKACK 8

KHASH_MAP_INIT_INT64(quicly_stream_t, quicly_stream_t *)

#if QUICLY_USE_EMBEDDED_PROBES || QUICLY_USE_DTRACE
#define QUICLY_PROBE(label, conn, ...)                                                                                             \
    do {                                                                                                                           \
        quicly_conn_t *_conn = (conn);                                                                                             \
        if (PTLS_UNLIKELY(QUICLY_##label##_ENABLED()) && !ptls_skip_tracing(_conn->crypto.tls))                                    \
            QUICLY_##label(_conn, __VA_ARGS__);                                                                                    \
    } while (0)
#define QUICLY_PROBE_HEXDUMP(s, l)                                                                                                 \
    ({                                                                                                                             \
        size_t _l = (l);                                                                                                           \
        ptls_hexdump(alloca(_l * 2 + 1), (s), _l);                                                                                 \
    })
#define QUICLY_PROBE_ESCAPE_UNSAFE_STRING(s, l)                                                                                    \
    ({                                                                                                                             \
        size_t _l = (l);                                                                                                           \
        quicly_escape_unsafe_string(alloca(_l * 4 + 1), (s), _l);                                                                  \
    })
#else
#define QUICLY_PROBE(label, conn, ...)
#define QUICLY_PROBE_HEXDUMP(s, l)
#define QUICLY_PROBE_ESCAPE_UNSAFE_STRING(s, l)
#endif

struct st_quicly_cipher_context_t {
    ptls_aead_context_t *aead;
    ptls_cipher_context_t *header_protection;
};

struct st_quicly_pending_path_challenge_t {
    struct st_quicly_pending_path_challenge_t *next;
    uint8_t is_response;
    uint8_t data[QUICLY_PATH_CHALLENGE_DATA_LEN];
};

struct st_quicly_pn_space_t {
    /**
     * acks to be sent to peer
     */
    quicly_ranges_t ack_queue;
    /**
     * time at when the largest pn in the ack_queue has been received (or INT64_MAX if none)
     */
    int64_t largest_pn_received_at;
    /**
     *
     */
    uint64_t next_expected_packet_number;
    /**
     * packet count before ack is sent
     */
    uint32_t unacked_count;
};

struct st_quicly_handshake_space_t {
    struct st_quicly_pn_space_t super;
    struct {
        struct st_quicly_cipher_context_t ingress;
        struct st_quicly_cipher_context_t egress;
    } cipher;
};

struct st_quicly_application_space_t {
    struct st_quicly_pn_space_t super;
    struct {
        struct {
            struct {
                ptls_cipher_context_t *zero_rtt, *one_rtt;
            } header_protection;
            ptls_aead_context_t *aead[2]; /* 0-RTT uses aead[1], 1-RTT uses aead[key_phase] */
            uint8_t secret[PTLS_MAX_DIGEST_SIZE];
            struct {
                uint64_t prepared;
                uint64_t decrypted;
            } key_phase;
        } ingress;
        struct {
            struct st_quicly_cipher_context_t key;
            uint8_t secret[PTLS_MAX_DIGEST_SIZE];
            uint64_t key_phase;
            struct {
                /**
                 * PN at which key update was initiated. Set to UINT64_MAX once key update is acked.
                 */
                uint64_t last;
                /**
                 * PN at which key update should be initiated. Set to UINT64_MAX when key update cannot be initiated.
                 */
                uint64_t next;
            } key_update_pn;
        } egress;
    } cipher;
    int one_rtt_writable;
};

struct st_quicly_conn_t {
    struct _st_quicly_conn_public_t super;
    /**
     * the initial context
     */
    struct st_quicly_handshake_space_t *initial;
    /**
     * the handshake context
     */
    struct st_quicly_handshake_space_t *handshake;
    /**
     * 0-RTT and 1-RTT context
     */
    struct st_quicly_application_space_t *application;
    /**
     * hashtable of streams
     */
    khash_t(quicly_stream_t) * streams;
    /**
     *
     */
    struct {
        /**
         *
         */
        struct {
            uint64_t bytes_consumed;
            quicly_maxsender_t sender;
        } max_data;
        /**
         *
         */
        struct {
            quicly_maxsender_t *uni, *bidi;
        } max_streams;
    } ingress;
    /**
     *
     */
    struct {
        /**
         * contains actions that needs to be performed when an ack is being received
         */
        quicly_sentmap_t sentmap;
        /**
         * all packets where pn < max_lost_pn are deemed lost
         */
        uint64_t max_lost_pn;
        /**
         * loss recovery
         */
        quicly_loss_t loss;
        /**
         * next or the currently encoding packet number
         */
        uint64_t packet_number;
        /**
         * next PN to be skipped
         */
        uint64_t next_pn_to_skip;
        /**
         * valid if state is CLOSING
         */
        struct {
            uint16_t error_code;
            uint64_t frame_type; /* UINT64_MAX if application close */
            const char *reason_phrase;
            unsigned long num_packets_received;
            unsigned long num_sent;
        } connection_close;
        /**
         *
         */
        struct {
            uint64_t permitted;
            uint64_t sent;
        } max_data;
        /**
         *
         */
        struct {
            struct st_quicly_max_streams_t {
                uint64_t count;
                quicly_maxsender_t blocked_sender;
            } uni, bidi;
        } max_streams;
        /**
         *
         */
        struct {
            struct st_quicly_pending_path_challenge_t *head, **tail_ref;
        } path_challenge;
        /**
         *
         */
        struct {
            uint64_t generation;
            uint64_t max_acked;
            uint32_t num_inflight;
        } new_token;
        /**
         *
         */
        int64_t last_retransmittable_sent_at;
        /**
         * when to send an ACK, or other frames used for managing the connection
         */
        int64_t send_ack_at;
        /**
         *
         */
        quicly_cc_t cc;
    } egress;
    /**
     * crypto data
     */
    struct {
        ptls_t *tls;
        ptls_handshake_properties_t handshake_properties;
        struct {
            ptls_raw_extension_t ext[2];
            ptls_buffer_t buf;
        } transport_params;
    } crypto;
    /**
     * contains things to be sent, that are covered by flow control, but not by the stream scheduler
     */
    struct {
        struct {
            /**
             * list of blocked streams (sorted in ascending order of stream_ids)
             */
            struct {
                quicly_linklist_t uni;
                quicly_linklist_t bidi;
            } blocked;
            /**
             * list of streams with pending control data (e.g., RESET_STREAM)
             */
            quicly_linklist_t control;
        } streams;
        /**
         * bit vector indicating if there's any pending crypto data (the insignificant 4 bits), or other non-stream data
         */
        uint8_t flows;
#define QUICLY_PENDING_FLOW_NEW_TOKEN_BIT (1 << 5)
#define QUICLY_PENDING_FLOW_HANDSHAKE_DONE_BIT (1 << 6)
    } pending;
    /**
     * retry token (if the token is a Retry token can be determined by consulting the length of retry_odcid)
     */
    ptls_iovec_t token;
    /**
     * len=0 if not used
     */
    quicly_cid_t retry_odcid;
    struct {
        /**
         * The moment when the idle timeout fires (including the additional 3 PTO). The value is set to INT64_MAX while the
         * handshake is in progress.
         */
        int64_t at;
        /**
         * idle timeout
         */
        uint8_t should_rearm_on_send : 1;
    } idle_timeout;
};

struct st_quicly_handle_payload_state_t {
    const uint8_t *src, *const end;
    size_t epoch;
    uint64_t frame_type;
};

static void crypto_stream_receive(quicly_stream_t *stream, size_t off, const void *src, size_t len);

static const quicly_stream_callbacks_t crypto_stream_callbacks = {quicly_streambuf_destroy, quicly_streambuf_egress_shift,
                                                                  quicly_streambuf_egress_emit, NULL, crypto_stream_receive};

static int update_traffic_key_cb(ptls_update_traffic_key_t *self, ptls_t *tls, int is_enc, size_t epoch, const void *secret);
static int initiate_close(quicly_conn_t *conn, int err, uint64_t frame_type, const char *reason_phrase);
static int discard_sentmap_by_epoch(quicly_conn_t *conn, unsigned ack_epochs);

static const quicly_transport_parameters_t default_transport_params = {
    {0, 0, 0}, 0, 0, 0, 0, QUICLY_DEFAULT_ACK_DELAY_EXPONENT, QUICLY_DEFAULT_MAX_ACK_DELAY};

static __thread int64_t now;

static void update_now(quicly_context_t *ctx)
{
    int64_t newval = ctx->now->cb(ctx->now);

    if (now < newval)
        now = newval;
}

/**
 * USDT on cannot handle thread-local variables provided as arguments.  Hence this wrapper.
 */
static int64_t now_cb(void)
{
    return now;
}

static int64_t (*volatile probe_now)(void) = now_cb;

static void set_address(quicly_address_t *addr, struct sockaddr *sa)
{
    if (sa == NULL) {
        addr->sa.sa_family = AF_UNSPEC;
        return;
    }

    switch (sa->sa_family) {
    case AF_UNSPEC:
        addr->sa.sa_family = AF_UNSPEC;
        break;
    case AF_INET:
        addr->sin = *(struct sockaddr_in *)sa;
        break;
    case AF_INET6:
        addr->sin6 = *(struct sockaddr_in6 *)sa;
        break;
    default:
        memset(addr, 0xff, sizeof(*addr));
        assert(!"unexpected address type");
        break;
    }
}

static ptls_cipher_suite_t *get_aes128gcmsha256(quicly_context_t *ctx)
{
    ptls_cipher_suite_t **cs;

    for (cs = ctx->tls->cipher_suites;; ++cs) {
        assert(cs != NULL);
        if ((*cs)->id == PTLS_CIPHER_SUITE_AES_128_GCM_SHA256)
            break;
    }
    return *cs;
}

static inline uint8_t get_epoch(uint8_t first_byte)
{
    if (!QUICLY_PACKET_IS_LONG_HEADER(first_byte))
        return QUICLY_EPOCH_1RTT;

    switch (first_byte & QUICLY_PACKET_TYPE_BITMASK) {
    case QUICLY_PACKET_TYPE_INITIAL:
        return QUICLY_EPOCH_INITIAL;
    case QUICLY_PACKET_TYPE_HANDSHAKE:
        return QUICLY_EPOCH_HANDSHAKE;
    case QUICLY_PACKET_TYPE_0RTT:
        return QUICLY_EPOCH_0RTT;
    default:
        assert(!"FIXME");
    }
}

static void set_cid(quicly_cid_t *dest, ptls_iovec_t src)
{
    memcpy(dest->cid, src.base, src.len);
    dest->len = src.len;
}

static ptls_aead_context_t *create_retry_aead(quicly_context_t *ctx, int is_enc)
{
    static const uint8_t secret[] = {0x65, 0x6e, 0x61, 0xe3, 0x36, 0xae, 0x94, 0x17, 0xf7, 0xf0, 0xed,
                                     0xd8, 0xd7, 0x8d, 0x46, 0x1e, 0x2a, 0xa7, 0x08, 0x4a, 0xba, 0x7a,
                                     0x14, 0xc1, 0xe9, 0xf7, 0x26, 0xd5, 0x57, 0x09, 0x16, 0x9a};
    ptls_cipher_suite_t *algo = get_aes128gcmsha256(ctx);
    ptls_aead_context_t *aead = ptls_aead_new(algo->aead, algo->hash, is_enc, secret, QUICLY_AEAD_BASE_LABEL);
    assert(aead != NULL);
    return aead;
}

static void dispose_cipher(struct st_quicly_cipher_context_t *ctx)
{
    ptls_aead_free(ctx->aead);
    ptls_cipher_free(ctx->header_protection);
}

size_t quicly_decode_packet(quicly_context_t *ctx, quicly_decoded_packet_t *packet, const uint8_t *src, size_t len)
{
    const uint8_t *src_end = src + len;

    if (len < 2)
        goto Error;

    packet->octets = ptls_iovec_init(src, len);
    packet->datagram_size = len;
    packet->token = ptls_iovec_init(NULL, 0);
    packet->decrypted.pn = UINT64_MAX;
    ++src;

    if (QUICLY_PACKET_IS_LONG_HEADER(packet->octets.base[0])) {
        /* long header */
        uint64_t rest_length;
        if (src_end - src < 5)
            goto Error;
        packet->version = quicly_decode32(&src);
        packet->cid.dest.encrypted.len = *src++;
        if (src_end - src < packet->cid.dest.encrypted.len + 1)
            goto Error;
        packet->cid.dest.encrypted.base = (uint8_t *)src;
        src += packet->cid.dest.encrypted.len;
        packet->cid.src.len = *src++;
        if (src_end - src < packet->cid.src.len)
            goto Error;
        packet->cid.src.base = (uint8_t *)src;
        src += packet->cid.src.len;
        if (ctx->cid_encryptor != NULL) {
            ctx->cid_encryptor->decrypt_cid(ctx->cid_encryptor, &packet->cid.dest.plaintext, packet->cid.dest.encrypted.base,
                                            packet->cid.dest.encrypted.len);
        } else {
            packet->cid.dest.plaintext = (quicly_cid_plaintext_t){0};
        }
        switch (packet->octets.base[0] & QUICLY_PACKET_TYPE_BITMASK) {
        case QUICLY_PACKET_TYPE_INITIAL:
        case QUICLY_PACKET_TYPE_0RTT:
            packet->cid.dest.might_be_client_generated = 1;
            break;
        default:
            packet->cid.dest.might_be_client_generated = 0;
            break;
        }
        if (!(packet->version == QUICLY_PROTOCOL_VERSION ||
              (packet->version & 0xffffff00) == 0xff000000 /* TODO remove this code that is used to test other draft versions */)) {
            /* version negotiation packet does not have the length field nor is ever coalesced */
            packet->encrypted_off = src - packet->octets.base;
        } else if ((packet->octets.base[0] & QUICLY_PACKET_TYPE_BITMASK) == QUICLY_PACKET_TYPE_RETRY) {
            /* retry */
            if (src_end - src <= PTLS_AESGCM_TAG_SIZE)
                goto Error;
            packet->token = ptls_iovec_init(src, src_end - src - PTLS_AESGCM_TAG_SIZE);
            src += packet->token.len;
            packet->encrypted_off = src - packet->octets.base;
        } else {
            /* coalescible long header packet */
            if ((packet->octets.base[0] & QUICLY_PACKET_TYPE_BITMASK) == QUICLY_PACKET_TYPE_INITIAL) {
                /* initial has a token */
                uint64_t token_len;
                if ((token_len = quicly_decodev(&src, src_end)) == UINT64_MAX)
                    goto Error;
                if (src_end - src < token_len)
                    goto Error;
                packet->token = ptls_iovec_init(src, token_len);
                src += token_len;
            }
            if ((rest_length = quicly_decodev(&src, src_end)) == UINT64_MAX)
                goto Error;
            if (rest_length < 1)
                goto Error;
            if (src_end - src < rest_length)
                goto Error;
            packet->encrypted_off = src - packet->octets.base;
            packet->octets.len = packet->encrypted_off + rest_length;
        }
        packet->_is_stateless_reset_cached = QUICLY__DECODED_PACKET_CACHED_NOT_STATELESS_RESET;
    } else {
        /* short header */
        if (ctx->cid_encryptor != NULL) {
            if (src_end - src < QUICLY_MAX_CID_LEN_V1)
                goto Error;
            size_t host_cidl = ctx->cid_encryptor->decrypt_cid(ctx->cid_encryptor, &packet->cid.dest.plaintext, src, 0);
            if (host_cidl == SIZE_MAX)
                goto Error;
            packet->cid.dest.encrypted = ptls_iovec_init(src, host_cidl);
            src += host_cidl;
        } else {
            packet->cid.dest.encrypted = ptls_iovec_init(NULL, 0);
            packet->cid.dest.plaintext = (quicly_cid_plaintext_t){0};
        }
        packet->cid.dest.might_be_client_generated = 0;
        packet->cid.src = ptls_iovec_init(NULL, 0);
        packet->version = 0;
        packet->encrypted_off = src - packet->octets.base;
        packet->_is_stateless_reset_cached = QUICLY__DECODED_PACKET_CACHED_MAYBE_STATELESS_RESET;
    }

    return packet->octets.len;

Error:
    return SIZE_MAX;
}

uint64_t quicly_determine_packet_number(uint32_t truncated, size_t num_bits, uint64_t expected)
{
    uint64_t win = (uint64_t)1 << num_bits, candidate = (expected & ~(win - 1)) | truncated;

    if (candidate + win / 2 <= expected)
        return candidate + win;
    if (candidate > expected + win / 2 && candidate >= win)
        return candidate - win;
    return candidate;
}

static void assert_consistency(quicly_conn_t *conn, int timer_must_be_in_future)
{
    if (conn->super.state >= QUICLY_STATE_CLOSING) {
        assert(!timer_must_be_in_future || now < conn->egress.send_ack_at);
        return;
    }

    if (conn->egress.sentmap.bytes_in_flight != 0 || conn->super.peer.address_validation.send_probe) {
        assert(conn->egress.loss.alarm_at != INT64_MAX);
    } else {
        assert(conn->egress.loss.loss_time == INT64_MAX);
    }
    /* Allow timers not in the future when the peer is not yet validated, since we may not be able to send packets even when timers
     * fire. */
    if (timer_must_be_in_future && conn->super.peer.address_validation.validated)
        assert(now < conn->egress.loss.alarm_at);
}

static int on_invalid_ack(quicly_conn_t *conn, const quicly_sent_packet_t *packet, quicly_sent_t *sent,
                          quicly_sentmap_event_t event)
{
    if (event == QUICLY_SENTMAP_EVENT_ACKED)
        return QUICLY_TRANSPORT_ERROR_PROTOCOL_VIOLATION;
    return 0;
}

static uint64_t calc_next_pn_to_skip(ptls_context_t *tlsctx, uint64_t next_pn)
{
    static __thread struct {
        uint16_t values[32];
        size_t off;
    } cached_rand;

    if (cached_rand.off == 0) {
        tlsctx->random_bytes(cached_rand.values, sizeof(cached_rand.values));
        cached_rand.off = sizeof(cached_rand.values) / sizeof(cached_rand.values[0]);
    }

    /* on average, skip one PN per every 256 packets, by selecting one of the 511 packet numbers following next_pn */
    return next_pn + 1 + (cached_rand.values[--cached_rand.off] & 0x1ff);
}

static void init_max_streams(struct st_quicly_max_streams_t *m)
{
    m->count = 0;
    quicly_maxsender_init(&m->blocked_sender, -1);
}

static int update_max_streams(struct st_quicly_max_streams_t *m, uint64_t count)
{
    if (count > (uint64_t)1 << 60)
        return QUICLY_TRANSPORT_ERROR_STREAM_LIMIT;

    if (m->count < count) {
        m->count = count;
        if (m->blocked_sender.max_acked < count)
            m->blocked_sender.max_acked = count;
    }

    return 0;
}

int quicly_connection_is_ready(quicly_conn_t *conn)
{
    return conn->application != NULL;
}

static int stream_is_destroyable(quicly_stream_t *stream)
{
    if (!quicly_recvstate_transfer_complete(&stream->recvstate))
        return 0;
    if (!quicly_sendstate_transfer_complete(&stream->sendstate))
        return 0;
    switch (stream->_send_aux.rst.sender_state) {
    case QUICLY_SENDER_STATE_NONE:
    case QUICLY_SENDER_STATE_ACKED:
        break;
    default:
        return 0;
    }
    return 1;
}

static void sched_stream_control(quicly_stream_t *stream)
{
    assert(stream->stream_id >= 0);

    if (!quicly_linklist_is_linked(&stream->_send_aux.pending_link.control))
        quicly_linklist_insert(stream->conn->pending.streams.control.prev, &stream->_send_aux.pending_link.control);
}

static void resched_stream_data(quicly_stream_t *stream)
{
    if (stream->stream_id < 0) {
        assert(-4 <= stream->stream_id);
        uint8_t mask = 1 << -(1 + stream->stream_id);
        if (stream->sendstate.pending.num_ranges != 0) {
            stream->conn->pending.flows |= mask;
        } else {
            stream->conn->pending.flows &= ~mask;
        }
        return;
    }

    /* do nothing if blocked */
    if (stream->streams_blocked)
        return;

    quicly_stream_scheduler_t *scheduler = stream->conn->super.ctx->stream_scheduler;
    scheduler->update_state(scheduler, stream);
}

static int should_send_max_data(quicly_conn_t *conn)
{
    return quicly_maxsender_should_send_max(&conn->ingress.max_data.sender, conn->ingress.max_data.bytes_consumed,
                                            (uint32_t)conn->super.ctx->transport_params.max_data, 512);
}

static int should_send_max_stream_data(quicly_stream_t *stream)
{
    if (stream->recvstate.eos != UINT64_MAX)
        return 0;
    return quicly_maxsender_should_send_max(&stream->_send_aux.max_stream_data_sender, stream->recvstate.data_off,
                                            stream->_recv_aux.window, 512);
}

int quicly_stream_sync_sendbuf(quicly_stream_t *stream, int activate)
{
    int ret;

    if (activate) {
        if ((ret = quicly_sendstate_activate(&stream->sendstate)) != 0)
            return ret;
    }

    resched_stream_data(stream);
    return 0;
}

void quicly_stream_sync_recvbuf(quicly_stream_t *stream, size_t shift_amount)
{
    stream->recvstate.data_off += shift_amount;
    if (stream->stream_id >= 0) {
        if (should_send_max_stream_data(stream))
            sched_stream_control(stream);
    }
}

static int schedule_path_challenge(quicly_conn_t *conn, int is_response, const uint8_t *data)
{
    struct st_quicly_pending_path_challenge_t *pending;

    if ((pending = malloc(sizeof(struct st_quicly_pending_path_challenge_t))) == NULL)
        return PTLS_ERROR_NO_MEMORY;

    pending->next = NULL;
    pending->is_response = is_response;
    memcpy(pending->data, data, QUICLY_PATH_CHALLENGE_DATA_LEN);

    *conn->egress.path_challenge.tail_ref = pending;
    conn->egress.path_challenge.tail_ref = &pending->next;
    return 0;
}

static int write_crypto_data(quicly_conn_t *conn, ptls_buffer_t *tlsbuf, size_t epoch_offsets[5])
{
    size_t epoch;
    int ret;

    if (tlsbuf->off == 0)
        return 0;

    for (epoch = 0; epoch < 4; ++epoch) {
        size_t len = epoch_offsets[epoch + 1] - epoch_offsets[epoch];
        if (len == 0)
            continue;
        quicly_stream_t *stream = quicly_get_stream(conn, -(quicly_stream_id_t)(1 + epoch));
        assert(stream != NULL);
        if ((ret = quicly_streambuf_egress_write(stream, tlsbuf->base + epoch_offsets[epoch], len)) != 0)
            return ret;
    }

    return 0;
}

void crypto_stream_receive(quicly_stream_t *stream, size_t off, const void *src, size_t len)
{
    quicly_conn_t *conn = stream->conn;
    size_t in_epoch = -(1 + stream->stream_id), epoch_offsets[5] = {0};
    ptls_iovec_t input;
    ptls_buffer_t output;

    if (quicly_streambuf_ingress_receive(stream, off, src, len) != 0)
        return;

    ptls_buffer_init(&output, "", 0);

    /* send handshake messages to picotls, and let it fill in the response */
    while ((input = quicly_streambuf_ingress_get(stream)).len != 0) {
        int handshake_result = ptls_handle_message(conn->crypto.tls, &output, epoch_offsets, in_epoch, input.base, input.len,
                                                   &conn->crypto.handshake_properties);
        quicly_streambuf_ingress_shift(stream, input.len);
        QUICLY_PROBE(CRYPTO_HANDSHAKE, conn, probe_now(), handshake_result);
        switch (handshake_result) {
        case 0:
        case PTLS_ERROR_IN_PROGRESS:
            break;
        default:
            initiate_close(conn,
                           PTLS_ERROR_GET_CLASS(handshake_result) == PTLS_ERROR_CLASS_SELF_ALERT ? handshake_result
                                                                                                 : QUICLY_TRANSPORT_ERROR_INTERNAL,
                           QUICLY_FRAME_TYPE_CRYPTO, NULL);
            goto Exit;
        }
        /* drop 0-RTT write key if 0-RTT is rejected by peer */
        if (conn->application != NULL && !conn->application->one_rtt_writable &&
            conn->application->cipher.egress.key.aead != NULL) {
            assert(quicly_is_client(conn));
            if (conn->crypto.handshake_properties.client.early_data_acceptance == PTLS_EARLY_DATA_REJECTED) {
                dispose_cipher(&conn->application->cipher.egress.key);
                conn->application->cipher.egress.key = (struct st_quicly_cipher_context_t){NULL};
                discard_sentmap_by_epoch(
                    conn, 1u << QUICLY_EPOCH_1RTT); /* retire all packets with ack_epoch == 3; they are all 0-RTT packets */
            }
        }
    }
    write_crypto_data(conn, &output, epoch_offsets);

Exit:
    ptls_buffer_dispose(&output);
}

static void init_stream_properties(quicly_stream_t *stream, uint32_t initial_max_stream_data_local,
                                   uint64_t initial_max_stream_data_remote)
{
    int is_client = quicly_is_client(stream->conn);

    if (quicly_stream_has_send_side(is_client, stream->stream_id)) {
        quicly_sendstate_init(&stream->sendstate);
    } else {
        quicly_sendstate_init_closed(&stream->sendstate);
    }
    if (quicly_stream_has_receive_side(is_client, stream->stream_id)) {
        quicly_recvstate_init(&stream->recvstate);
    } else {
        quicly_recvstate_init_closed(&stream->recvstate);
    }
    stream->streams_blocked = 0;

    stream->_send_aux.max_stream_data = initial_max_stream_data_remote;
    stream->_send_aux.stop_sending.sender_state = QUICLY_SENDER_STATE_NONE;
    stream->_send_aux.stop_sending.error_code = 0;
    stream->_send_aux.rst.sender_state = QUICLY_SENDER_STATE_NONE;
    stream->_send_aux.rst.error_code = 0;
    quicly_maxsender_init(&stream->_send_aux.max_stream_data_sender, initial_max_stream_data_local);
    quicly_linklist_init(&stream->_send_aux.pending_link.control);
    quicly_linklist_init(&stream->_send_aux.pending_link.default_scheduler);

    stream->_recv_aux.window = initial_max_stream_data_local;

    /* Set the number of max ranges to be capable of handling following case:
     * * every one of the two packets being sent are lost
     * * average size of a STREAM frame found in a packet is >= ~512 bytes
     * See also: the doc-comment on `_recv_aux.max_ranges`.
     */
    if ((stream->_recv_aux.max_ranges = initial_max_stream_data_local / 1024) < 63)
        stream->_recv_aux.max_ranges = 63;
}

static void dispose_stream_properties(quicly_stream_t *stream)
{
    quicly_sendstate_dispose(&stream->sendstate);
    quicly_recvstate_dispose(&stream->recvstate);
    quicly_maxsender_dispose(&stream->_send_aux.max_stream_data_sender);
    quicly_linklist_unlink(&stream->_send_aux.pending_link.control);
    quicly_linklist_unlink(&stream->_send_aux.pending_link.default_scheduler);
}

static quicly_stream_t *open_stream(quicly_conn_t *conn, uint64_t stream_id, uint32_t initial_max_stream_data_local,
                                    uint64_t initial_max_stream_data_remote)
{
    quicly_stream_t *stream;

    if ((stream = malloc(sizeof(*stream))) == NULL)
        return NULL;
    stream->conn = conn;
    stream->stream_id = stream_id;
    stream->callbacks = NULL;
    stream->data = NULL;

    int r;
    khiter_t iter = kh_put(quicly_stream_t, conn->streams, stream_id, &r);
    assert(iter != kh_end(conn->streams));
    kh_val(conn->streams, iter) = stream;

    init_stream_properties(stream, initial_max_stream_data_local, initial_max_stream_data_remote);

    return stream;
}

static struct st_quicly_conn_streamgroup_state_t *get_streamgroup_state(quicly_conn_t *conn, quicly_stream_id_t stream_id)
{
    if (quicly_is_client(conn) == quicly_stream_is_client_initiated(stream_id)) {
        return quicly_stream_is_unidirectional(stream_id) ? &conn->super.host.uni : &conn->super.host.bidi;
    } else {
        return quicly_stream_is_unidirectional(stream_id) ? &conn->super.peer.uni : &conn->super.peer.bidi;
    }
}

static int should_send_max_streams(quicly_conn_t *conn, int uni)
{
    quicly_maxsender_t *maxsender;
    if ((maxsender = uni ? conn->ingress.max_streams.uni : conn->ingress.max_streams.bidi) == NULL)
        return 0;

    struct st_quicly_conn_streamgroup_state_t *group = uni ? &conn->super.peer.uni : &conn->super.peer.bidi;
    if (!quicly_maxsender_should_send_max(maxsender, group->next_stream_id / 4, group->num_streams, 768))
        return 0;

    return 1;
}

static void destroy_stream(quicly_stream_t *stream, int err)
{
    quicly_conn_t *conn = stream->conn;

    if (stream->callbacks != NULL)
        stream->callbacks->on_destroy(stream, err);

    khiter_t iter = kh_get(quicly_stream_t, conn->streams, stream->stream_id);
    assert(iter != kh_end(conn->streams));
    kh_del(quicly_stream_t, conn->streams, iter);

    if (stream->stream_id < 0) {
        size_t epoch = -(1 + stream->stream_id);
        stream->conn->pending.flows &= ~(uint8_t)(1 << epoch);
    } else {
        struct st_quicly_conn_streamgroup_state_t *group = get_streamgroup_state(conn, stream->stream_id);
        --group->num_streams;
    }

    dispose_stream_properties(stream);

    if (conn->application != NULL) {
        /* The function is normally invoked when receiving a packet, therefore just setting send_ack_at to zero is sufficient to
         * trigger the emission of the MAX_STREAMS frame. FWIW, the only case the function is invoked when not receiving a packet is
         * when the connection is being closed. In such case, the change will not have any bad side effects.
         */
        if (should_send_max_streams(conn, quicly_stream_is_unidirectional(stream->stream_id)))
            conn->egress.send_ack_at = 0;
    }

    free(stream);
}

static void destroy_all_streams(quicly_conn_t *conn, int err, int including_crypto_streams)
{
    quicly_stream_t *stream;
    kh_foreach_value(conn->streams, stream, {
        /* TODO do we need to send reset signals to open streams? */
        if (including_crypto_streams || stream->stream_id >= 0)
            destroy_stream(stream, err);
    });
}

quicly_stream_t *quicly_get_stream(quicly_conn_t *conn, quicly_stream_id_t stream_id)
{
    khiter_t iter = kh_get(quicly_stream_t, conn->streams, stream_id);
    if (iter != kh_end(conn->streams))
        return kh_val(conn->streams, iter);
    return NULL;
}

ptls_t *quicly_get_tls(quicly_conn_t *conn)
{
    return conn->crypto.tls;
}

int quicly_get_stats(quicly_conn_t *conn, quicly_stats_t *stats)
{
    /* copy the pre-built stats fields */
    memcpy(stats, &conn->super.stats, sizeof(conn->super.stats));

    /* set or generate the non-pre-built stats fields here */
    stats->rtt = conn->egress.loss.rtt;
    stats->cc = conn->egress.cc;

    return 0;
}

quicly_stream_id_t quicly_get_ingress_max_streams(quicly_conn_t *conn, int uni)
{
    quicly_maxsender_t *maxsender = uni ? conn->ingress.max_streams.uni : conn->ingress.max_streams.bidi;
    return maxsender->max_committed;
}

void quicly_get_max_data(quicly_conn_t *conn, uint64_t *send_permitted, uint64_t *sent, uint64_t *consumed)
{
    if (send_permitted != NULL)
        *send_permitted = conn->egress.max_data.permitted;
    if (sent != NULL)
        *sent = conn->egress.max_data.sent;
    if (consumed != NULL)
        *consumed = conn->ingress.max_data.bytes_consumed;
}

static void update_idle_timeout(quicly_conn_t *conn, int is_in_receive)
{
    if (!is_in_receive && !conn->idle_timeout.should_rearm_on_send)
        return;

    /* calculate the minimum of the two max_idle_timeout */
    int64_t idle_msec = INT64_MAX;
    if (conn->initial == NULL && conn->handshake == NULL && conn->super.peer.transport_params.max_idle_timeout != 0)
        idle_msec = conn->super.peer.transport_params.max_idle_timeout;
    if (conn->super.ctx->transport_params.max_idle_timeout != 0 && conn->super.ctx->transport_params.max_idle_timeout < idle_msec)
        idle_msec = conn->super.ctx->transport_params.max_idle_timeout;

    if (idle_msec == INT64_MAX)
        return;

    uint32_t three_pto = 3 * quicly_rtt_get_pto(&conn->egress.loss.rtt, conn->super.ctx->transport_params.max_ack_delay,
                                                conn->egress.loss.conf->min_pto);
    conn->idle_timeout.at = now + (idle_msec > three_pto ? idle_msec : three_pto);
    conn->idle_timeout.should_rearm_on_send = is_in_receive;
}

static int scheduler_can_send(quicly_conn_t *conn)
{
    /* scheduler would never have data to send, until application keys become available */
    if (conn->application == NULL)
        return 0;
    int conn_is_saturated = !(conn->egress.max_data.sent < conn->egress.max_data.permitted);
    return conn->super.ctx->stream_scheduler->can_send(conn->super.ctx->stream_scheduler, conn, conn_is_saturated);
}

static void update_loss_alarm(quicly_conn_t *conn)
{
    int has_outstanding = conn->egress.sentmap.bytes_in_flight != 0 || conn->super.peer.address_validation.send_probe,
        handshake_is_in_progress = conn->initial != NULL || conn->handshake != NULL;
    quicly_loss_update_alarm(&conn->egress.loss, now, conn->egress.last_retransmittable_sent_at, has_outstanding,
                             scheduler_can_send(conn), handshake_is_in_progress, conn->egress.max_data.sent);
}

static int create_handshake_flow(quicly_conn_t *conn, size_t epoch)
{
    quicly_stream_t *stream;
    int ret;

    if ((stream = open_stream(conn, -(quicly_stream_id_t)(1 + epoch), 65536, 65536)) == NULL)
        return PTLS_ERROR_NO_MEMORY;
    if ((ret = quicly_streambuf_create(stream, sizeof(quicly_streambuf_t))) != 0) {
        destroy_stream(stream, ret);
        return ret;
    }
    stream->callbacks = &crypto_stream_callbacks;

    return 0;
}

static void destroy_handshake_flow(quicly_conn_t *conn, size_t epoch)
{
    quicly_stream_t *stream = quicly_get_stream(conn, -(quicly_stream_id_t)(1 + epoch));
    if (stream != NULL)
        destroy_stream(stream, 0);
}

static struct st_quicly_pn_space_t *alloc_pn_space(size_t sz)
{
    struct st_quicly_pn_space_t *space;

    if ((space = malloc(sz)) == NULL)
        return NULL;

    quicly_ranges_init(&space->ack_queue);
    space->largest_pn_received_at = INT64_MAX;
    space->next_expected_packet_number = 0;
    space->unacked_count = 0;
    if (sz != sizeof(*space))
        memset((uint8_t *)space + sizeof(*space), 0, sz - sizeof(*space));

    return space;
}

static void do_free_pn_space(struct st_quicly_pn_space_t *space)
{
    quicly_ranges_clear(&space->ack_queue);
    free(space);
}

static int record_pn(quicly_ranges_t *ranges, uint64_t pn, int *is_out_of_order)
{
    int ret;

    *is_out_of_order = 0;

    if (ranges->num_ranges != 0) {
        /* fast path that is taken when we receive a packet in-order */
        if (ranges->ranges[ranges->num_ranges - 1].end == pn) {
            ranges->ranges[ranges->num_ranges - 1].end = pn + 1;
            return 0;
        }
        *is_out_of_order = 1;
    }

    /* slow path; we add, then remove the oldest ranges when the number of ranges exceed the maximum */
    if ((ret = quicly_ranges_add(ranges, pn, pn + 1)) != 0)
        return ret;
    if (ranges->num_ranges > QUICLY_MAX_ACK_BLOCKS)
        quicly_ranges_drop_by_range_indices(ranges, ranges->num_ranges - QUICLY_MAX_ACK_BLOCKS, ranges->num_ranges);

    return 0;
}

static int record_receipt(quicly_conn_t *conn, struct st_quicly_pn_space_t *space, uint64_t pn, int is_ack_only, size_t epoch)
{
    int ret, ack_now, is_out_of_order;

    if ((ret = record_pn(&space->ack_queue, pn, &is_out_of_order)) != 0)
        goto Exit;

    ack_now = is_out_of_order && !is_ack_only;

    /* update largest_pn_received_at (TODO implement deduplication at an earlier moment?) */
    if (space->ack_queue.ranges[space->ack_queue.num_ranges - 1].end == pn + 1)
        space->largest_pn_received_at = now;

    /* if the received packet is ack-eliciting, update / schedule transmission of ACK */
    if (!is_ack_only) {
        space->unacked_count++;
        /* Ack after QUICLY_NUM_PACKETS_BEFORE_ACK packets or after the delayed ack timeout */
        if (space->unacked_count >= QUICLY_NUM_PACKETS_BEFORE_ACK || epoch == QUICLY_EPOCH_INITIAL ||
            epoch == QUICLY_EPOCH_HANDSHAKE)
            ack_now = 1;
    }

    if (ack_now) {
        conn->egress.send_ack_at = now;
    } else if (conn->egress.send_ack_at == INT64_MAX) {
        conn->egress.send_ack_at = now + QUICLY_DELAYED_ACK_TIMEOUT;
    }

    ret = 0;
Exit:
    return ret;
}

static void free_handshake_space(struct st_quicly_handshake_space_t **space)
{
    if (*space != NULL) {
        if ((*space)->cipher.ingress.aead != NULL)
            dispose_cipher(&(*space)->cipher.ingress);
        if ((*space)->cipher.egress.aead != NULL)
            dispose_cipher(&(*space)->cipher.egress);
        do_free_pn_space(&(*space)->super);
        *space = NULL;
    }
}

static int setup_cipher(quicly_conn_t *conn, size_t epoch, int is_enc, ptls_cipher_context_t **hp_ctx,
                        ptls_aead_context_t **aead_ctx, ptls_aead_algorithm_t *aead, ptls_hash_algorithm_t *hash,
                        const void *secret)
{
    /* quicly_accept builds cipher before instantitating a connection. In such case, we use the default crypto engine */
    quicly_crypto_engine_t *engine = conn != NULL ? conn->super.ctx->crypto_engine : &quicly_default_crypto_engine;

    return engine->setup_cipher(engine, conn, epoch, is_enc, hp_ctx, aead_ctx, aead, hash, secret);
}

static int setup_handshake_space_and_flow(quicly_conn_t *conn, size_t epoch)
{
    struct st_quicly_handshake_space_t **space = epoch == QUICLY_EPOCH_INITIAL ? &conn->initial : &conn->handshake;
    if ((*space = (void *)alloc_pn_space(sizeof(struct st_quicly_handshake_space_t))) == NULL)
        return PTLS_ERROR_NO_MEMORY;
    return create_handshake_flow(conn, epoch);
}

static void free_application_space(struct st_quicly_application_space_t **space)
{
    if (*space != NULL) {
#define DISPOSE_INGRESS(label, func)                                                                                               \
    if ((*space)->cipher.ingress.label != NULL)                                                                                    \
    func((*space)->cipher.ingress.label)
        DISPOSE_INGRESS(header_protection.zero_rtt, ptls_cipher_free);
        DISPOSE_INGRESS(header_protection.one_rtt, ptls_cipher_free);
        DISPOSE_INGRESS(aead[0], ptls_aead_free);
        DISPOSE_INGRESS(aead[1], ptls_aead_free);
#undef DISPOSE_INGRESS
        if ((*space)->cipher.egress.key.aead != NULL)
            dispose_cipher(&(*space)->cipher.egress.key);
        memset((*space)->cipher.egress.secret, 0, sizeof((*space)->cipher.egress.secret));
        do_free_pn_space(&(*space)->super);
        *space = NULL;
    }
}

static int setup_application_space(quicly_conn_t *conn)
{
    if ((conn->application = (void *)alloc_pn_space(sizeof(struct st_quicly_application_space_t))) == NULL)
        return PTLS_ERROR_NO_MEMORY;

    /* prohibit key-update until receiving an ACK for an 1-RTT packet */
    conn->application->cipher.egress.key_update_pn.last = 0;
    conn->application->cipher.egress.key_update_pn.next = UINT64_MAX;

    return create_handshake_flow(conn, QUICLY_EPOCH_1RTT);
}

static int discard_handshake_context(quicly_conn_t *conn, size_t epoch)
{
    int ret;

    assert(epoch == QUICLY_EPOCH_INITIAL || epoch == QUICLY_EPOCH_HANDSHAKE);

    if ((ret = discard_sentmap_by_epoch(conn, 1u << epoch)) != 0)
        return ret;
    destroy_handshake_flow(conn, epoch);
    free_handshake_space(epoch == QUICLY_EPOCH_INITIAL ? &conn->initial : &conn->handshake);

    return 0;
}

static int apply_peer_transport_params(quicly_conn_t *conn)
{
    int ret;

    conn->egress.max_data.permitted = conn->super.peer.transport_params.max_data;
    if ((ret = update_max_streams(&conn->egress.max_streams.uni, conn->super.peer.transport_params.max_streams_uni)) != 0)
        return ret;
    if ((ret = update_max_streams(&conn->egress.max_streams.bidi, conn->super.peer.transport_params.max_streams_bidi)) != 0)
        return ret;

    return 0;
}

static int update_1rtt_key(quicly_conn_t *conn, ptls_cipher_suite_t *cipher, int is_enc, ptls_aead_context_t **aead,
                           uint8_t *secret)
{
    uint8_t new_secret[PTLS_MAX_DIGEST_SIZE];
    ptls_aead_context_t *new_aead = NULL;
    int ret;

    /* generate next AEAD key */
    if ((ret = ptls_hkdf_expand_label(cipher->hash, new_secret, cipher->hash->digest_size,
                                      ptls_iovec_init(secret, cipher->hash->digest_size), "quic ku", ptls_iovec_init(NULL, 0),
                                      NULL)) != 0)
        goto Exit;
    if ((ret = setup_cipher(conn, QUICLY_EPOCH_1RTT, is_enc, NULL, &new_aead, cipher->aead, cipher->hash, new_secret)) != 0)
        goto Exit;

    /* success! update AEAD and secret */
    if (*aead != NULL)
        ptls_aead_free(*aead);
    *aead = new_aead;
    new_aead = NULL;
    memcpy(secret, new_secret, cipher->hash->digest_size);

    ret = 0;
Exit:
    if (new_aead != NULL)
        ptls_aead_free(new_aead);
    ptls_clear_memory(new_secret, cipher->hash->digest_size);
    return ret;
}

static int update_1rtt_egress_key(quicly_conn_t *conn)
{
    struct st_quicly_application_space_t *space = conn->application;
    ptls_cipher_suite_t *cipher = ptls_get_cipher(conn->crypto.tls);
    int ret;

    /* generate next AEAD key, and increment key phase if it succeeds */
    if ((ret = update_1rtt_key(conn, cipher, 1, &space->cipher.egress.key.aead, space->cipher.egress.secret)) != 0)
        return ret;
    ++space->cipher.egress.key_phase;

    /* signal that we are waiting for an ACK */
    space->cipher.egress.key_update_pn.last = conn->egress.packet_number;
    space->cipher.egress.key_update_pn.next = UINT64_MAX;

    QUICLY_PROBE(CRYPTO_SEND_KEY_UPDATE, conn, probe_now(), space->cipher.egress.key_phase,
                 QUICLY_PROBE_HEXDUMP(space->cipher.egress.secret, cipher->hash->digest_size));

    return 0;
}

static int received_key_update(quicly_conn_t *conn, uint64_t newly_decrypted_key_phase)
{
    struct st_quicly_application_space_t *space = conn->application;

    assert(space->cipher.ingress.key_phase.decrypted < newly_decrypted_key_phase);
    assert(newly_decrypted_key_phase <= space->cipher.ingress.key_phase.prepared);

    space->cipher.ingress.key_phase.decrypted = newly_decrypted_key_phase;

    QUICLY_PROBE(CRYPTO_RECEIVE_KEY_UPDATE, conn, probe_now(), space->cipher.ingress.key_phase.decrypted,
                 QUICLY_PROBE_HEXDUMP(space->cipher.ingress.secret, ptls_get_cipher(conn->crypto.tls)->hash->digest_size));

    if (space->cipher.egress.key_phase < space->cipher.ingress.key_phase.decrypted) {
        return update_1rtt_egress_key(conn);
    } else {
        return 0;
    }
}

void quicly_free(quicly_conn_t *conn)
{
    QUICLY_PROBE(FREE, conn, probe_now());

    destroy_all_streams(conn, 0, 1);

    quicly_maxsender_dispose(&conn->ingress.max_data.sender);
    if (conn->ingress.max_streams.uni != NULL)
        quicly_maxsender_dispose(conn->ingress.max_streams.uni);
    if (conn->ingress.max_streams.bidi != NULL)
        quicly_maxsender_dispose(conn->ingress.max_streams.bidi);
    while (conn->egress.path_challenge.head != NULL) {
        struct st_quicly_pending_path_challenge_t *pending = conn->egress.path_challenge.head;
        conn->egress.path_challenge.head = pending->next;
        free(pending);
    }
    quicly_sentmap_dispose(&conn->egress.sentmap);

    kh_destroy(quicly_stream_t, conn->streams);

    assert(!quicly_linklist_is_linked(&conn->pending.streams.blocked.uni));
    assert(!quicly_linklist_is_linked(&conn->pending.streams.blocked.bidi));
    assert(!quicly_linklist_is_linked(&conn->pending.streams.control));
    assert(!quicly_linklist_is_linked(&conn->super._default_scheduler.active));
    assert(!quicly_linklist_is_linked(&conn->super._default_scheduler.blocked));

    free_handshake_space(&conn->initial);
    free_handshake_space(&conn->handshake);
    free_application_space(&conn->application);

    ptls_buffer_dispose(&conn->crypto.transport_params.buf);
    ptls_free(conn->crypto.tls);

    free(conn->token.base);
    free(conn);
}

static int setup_initial_key(struct st_quicly_cipher_context_t *ctx, ptls_cipher_suite_t *cs, const void *master_secret,
                             const char *label, int is_enc, quicly_conn_t *conn)
{
    uint8_t aead_secret[PTLS_MAX_DIGEST_SIZE];
    int ret;

    if ((ret = ptls_hkdf_expand_label(cs->hash, aead_secret, cs->hash->digest_size,
                                      ptls_iovec_init(master_secret, cs->hash->digest_size), label, ptls_iovec_init(NULL, 0),
                                      NULL)) != 0)
        goto Exit;
    if ((ret = setup_cipher(conn, QUICLY_EPOCH_INITIAL, is_enc, &ctx->header_protection, &ctx->aead, cs->aead, cs->hash,
                            aead_secret)) != 0)
        goto Exit;

Exit:
    ptls_clear_memory(aead_secret, sizeof(aead_secret));
    return ret;
}

/**
 * @param conn maybe NULL when called by quicly_accept
 */
static int setup_initial_encryption(ptls_cipher_suite_t *cs, struct st_quicly_cipher_context_t *ingress,
                                    struct st_quicly_cipher_context_t *egress, ptls_iovec_t cid, int is_client, quicly_conn_t *conn)
{
    static const uint8_t salt[] = {0xc3, 0xee, 0xf7, 0x12, 0xc7, 0x2e, 0xbb, 0x5a, 0x11, 0xa7,
                                   0xd2, 0x43, 0x2b, 0xb4, 0x63, 0x65, 0xbe, 0xf9, 0xf5, 0x02};
    static const char *labels[2] = {"client in", "server in"};
    uint8_t secret[PTLS_MAX_DIGEST_SIZE];
    int ret;

    /* extract master secret */
    if ((ret = ptls_hkdf_extract(cs->hash, secret, ptls_iovec_init(salt, sizeof(salt)), cid)) != 0)
        goto Exit;

    /* create aead contexts */
    if ((ret = setup_initial_key(ingress, cs, secret, labels[is_client], 0, conn)) != 0)
        goto Exit;
    if ((ret = setup_initial_key(egress, cs, secret, labels[!is_client], 1, conn)) != 0)
        goto Exit;

Exit:
    ptls_clear_memory(secret, sizeof(secret));
    return ret;
}

static int apply_stream_frame(quicly_stream_t *stream, quicly_stream_frame_t *frame)
{
    int ret;

    QUICLY_PROBE(STREAM_RECEIVE, stream->conn, probe_now(), stream, frame->offset, frame->data.len);

    if (quicly_recvstate_transfer_complete(&stream->recvstate))
        return 0;

    /* flow control */
    if (stream->stream_id >= 0) {
        /* STREAMs */
        uint64_t max_stream_data = frame->offset + frame->data.len;
        if ((int64_t)stream->_recv_aux.window < (int64_t)max_stream_data - (int64_t)stream->recvstate.data_off)
            return QUICLY_TRANSPORT_ERROR_FLOW_CONTROL;
        if (stream->recvstate.received.ranges[stream->recvstate.received.num_ranges - 1].end < max_stream_data) {
            uint64_t newly_received =
                max_stream_data - stream->recvstate.received.ranges[stream->recvstate.received.num_ranges - 1].end;
            if (stream->conn->ingress.max_data.bytes_consumed + newly_received >
                stream->conn->ingress.max_data.sender.max_committed)
                return QUICLY_TRANSPORT_ERROR_FLOW_CONTROL;
            stream->conn->ingress.max_data.bytes_consumed += newly_received;
            /* FIXME send MAX_DATA if necessary */
        }
    } else {
        /* CRYPTO streams; maybe add different limit for 1-RTT CRYPTO? */
        if (frame->offset + frame->data.len > stream->conn->super.ctx->max_crypto_bytes)
            return QUICLY_TRANSPORT_ERROR_CRYPTO_BUFFER_EXCEEDED;
    }

    /* update recvbuf */
    size_t apply_len = frame->data.len;
    if ((ret = quicly_recvstate_update(&stream->recvstate, frame->offset, &apply_len, frame->is_fin,
                                       stream->_recv_aux.max_ranges)) != 0)
        return ret;

    if (apply_len != 0 || quicly_recvstate_transfer_complete(&stream->recvstate)) {
        uint64_t buf_offset = frame->offset + frame->data.len - apply_len - stream->recvstate.data_off;
        stream->callbacks->on_receive(stream, (size_t)buf_offset, frame->data.base + frame->data.len - apply_len, apply_len);
        if (stream->conn->super.state >= QUICLY_STATE_CLOSING)
            return QUICLY_ERROR_IS_CLOSING;
    }

    if (should_send_max_stream_data(stream))
        sched_stream_control(stream);

    if (stream_is_destroyable(stream))
        destroy_stream(stream, 0);

    return 0;
}

int quicly_encode_transport_parameter_list(ptls_buffer_t *buf, int is_client, const quicly_transport_parameters_t *params,
                                           const quicly_cid_t *odcid, const void *stateless_reset_token, int expand)
{
    int ret;

<<<<<<< HEAD
#define PUSH_TP(buf, id, block)                                                                                                    \
    do {                                                                                                                           \
        ptls_buffer_push_quicint((buf), (id));                                                                                     \
        ptls_buffer_push_block((buf), -1, block);                                                                                  \
    } while (0)

    if (params->max_stream_data.bidi_local != 0)
        PUSH_TP(buf, QUICLY_TRANSPORT_PARAMETER_ID_INITIAL_MAX_STREAM_DATA_BIDI_LOCAL,
                { ptls_buffer_push_quicint(buf, params->max_stream_data.bidi_local); });
    if (params->max_stream_data.bidi_remote != 0)
        PUSH_TP(buf, QUICLY_TRANSPORT_PARAMETER_ID_INITIAL_MAX_STREAM_DATA_BIDI_REMOTE,
                { ptls_buffer_push_quicint(buf, params->max_stream_data.bidi_remote); });
    if (params->max_stream_data.uni != 0)
        PUSH_TP(buf, QUICLY_TRANSPORT_PARAMETER_ID_INITIAL_MAX_STREAM_DATA_UNI,
                { ptls_buffer_push_quicint(buf, params->max_stream_data.uni); });
    if (params->max_data != 0)
        PUSH_TP(buf, QUICLY_TRANSPORT_PARAMETER_ID_INITIAL_MAX_DATA, { ptls_buffer_push_quicint(buf, params->max_data); });
    if (params->max_idle_timeout != 0)
        PUSH_TP(buf, QUICLY_TRANSPORT_PARAMETER_ID_MAX_IDLE_TIMEOUT, { ptls_buffer_push_quicint(buf, params->max_idle_timeout); });
    if (is_client) {
        assert(odcid == NULL && stateless_reset_token == NULL);
    } else {
        if (odcid != NULL)
            PUSH_TP(buf, QUICLY_TRANSPORT_PARAMETER_ID_ORIGINAL_CONNECTION_ID, { ptls_buffer_pushv(buf, odcid->cid, odcid->len); });
        if (stateless_reset_token != NULL)
            PUSH_TP(buf, QUICLY_TRANSPORT_PARAMETER_ID_STATELESS_RESET_TOKEN,
                    { ptls_buffer_pushv(buf, stateless_reset_token, QUICLY_STATELESS_RESET_TOKEN_LEN); });
    }
    if (params->max_streams_bidi != 0)
        PUSH_TP(buf, QUICLY_TRANSPORT_PARAMETER_ID_INITIAL_MAX_STREAMS_BIDI,
                { ptls_buffer_push_quicint(buf, params->max_streams_bidi); });
    if (params->max_streams_uni != 0)
        PUSH_TP(buf, QUICLY_TRANSPORT_PARAMETER_ID_INITIAL_MAX_STREAMS_UNI,
                { ptls_buffer_push_quicint(buf, params->max_streams_uni); });
    if (QUICLY_LOCAL_ACK_DELAY_EXPONENT != QUICLY_DEFAULT_ACK_DELAY_EXPONENT)
        PUSH_TP(buf, QUICLY_TRANSPORT_PARAMETER_ID_ACK_DELAY_EXPONENT,
                { ptls_buffer_push_quicint(buf, QUICLY_LOCAL_ACK_DELAY_EXPONENT); });
    if (QUICLY_LOCAL_MAX_ACK_DELAY != QUICLY_DEFAULT_MAX_ACK_DELAY)
        PUSH_TP(buf, QUICLY_TRANSPORT_PARAMETER_ID_MAX_ACK_DELAY, { ptls_buffer_push_quicint(buf, QUICLY_LOCAL_MAX_ACK_DELAY); });
    if (params->disable_active_migration)
        PUSH_TP(buf, QUICLY_TRANSPORT_PARAMETER_ID_DISABLE_ACTIVE_MIGRATION, {});
    /* if requested, add a greasing TP of 1 MTU size so that CH spans across multiple packets */
    if (expand) {
        PUSH_TP(buf, 31 * 100 + 27, {
            if ((ret = ptls_buffer_reserve(buf, QUICLY_MAX_PACKET_SIZE)) != 0)
                goto Exit;
            memset(buf->base + buf->off, 0, QUICLY_MAX_PACKET_SIZE);
            buf->off += QUICLY_MAX_PACKET_SIZE;
        });
    }

#undef PUSH_TP
=======
#define pushv(buf, v)                                                                                                              \
    if ((ret = quicly_tls_push_varint((buf), (v))) != 0)                                                                           \
    goto Exit
    ptls_buffer_push_block(buf, 2, {
        if (params->max_stream_data.bidi_local != 0)
            PUSH_TRANSPORT_PARAMETER(buf, QUICLY_TRANSPORT_PARAMETER_ID_INITIAL_MAX_STREAM_DATA_BIDI_LOCAL,
                                     { pushv(buf, params->max_stream_data.bidi_local); });
        if (params->max_stream_data.bidi_remote != 0)
            PUSH_TRANSPORT_PARAMETER(buf, QUICLY_TRANSPORT_PARAMETER_ID_INITIAL_MAX_STREAM_DATA_BIDI_REMOTE,
                                     { pushv(buf, params->max_stream_data.bidi_remote); });
        if (params->max_stream_data.uni != 0)
            PUSH_TRANSPORT_PARAMETER(buf, QUICLY_TRANSPORT_PARAMETER_ID_INITIAL_MAX_STREAM_DATA_UNI,
                                     { pushv(buf, params->max_stream_data.uni); });
        if (params->max_data != 0)
            PUSH_TRANSPORT_PARAMETER(buf, QUICLY_TRANSPORT_PARAMETER_ID_INITIAL_MAX_DATA, { pushv(buf, params->max_data); });
        if (params->max_idle_timeout != 0)
            PUSH_TRANSPORT_PARAMETER(buf, QUICLY_TRANSPORT_PARAMETER_ID_MAX_IDLE_TIMEOUT,
                                     { pushv(buf, params->max_idle_timeout); });
        if (is_client) {
            assert(odcid == NULL && stateless_reset_token == NULL);
        } else {
            if (odcid != NULL)
                PUSH_TRANSPORT_PARAMETER(buf, QUICLY_TRANSPORT_PARAMETER_ID_ORIGINAL_CONNECTION_ID,
                                         { ptls_buffer_pushv(buf, odcid->cid, odcid->len); });
            if (stateless_reset_token != NULL)
                PUSH_TRANSPORT_PARAMETER(buf, QUICLY_TRANSPORT_PARAMETER_ID_STATELESS_RESET_TOKEN,
                                         { ptls_buffer_pushv(buf, stateless_reset_token, QUICLY_STATELESS_RESET_TOKEN_LEN); });
        }
        if (params->max_streams_bidi != 0)
            PUSH_TRANSPORT_PARAMETER(buf, QUICLY_TRANSPORT_PARAMETER_ID_INITIAL_MAX_STREAMS_BIDI,
                                     { pushv(buf, params->max_streams_bidi); });
        if (params->max_streams_uni != 0)
            PUSH_TRANSPORT_PARAMETER(buf, QUICLY_TRANSPORT_PARAMETER_ID_INITIAL_MAX_STREAMS_UNI,
                                     { pushv(buf, params->max_streams_uni); });
        if (QUICLY_LOCAL_ACK_DELAY_EXPONENT != QUICLY_DEFAULT_ACK_DELAY_EXPONENT)
            PUSH_TRANSPORT_PARAMETER(buf, QUICLY_TRANSPORT_PARAMETER_ID_ACK_DELAY_EXPONENT,
                                     { pushv(buf, QUICLY_LOCAL_ACK_DELAY_EXPONENT); });
        if (QUICLY_LOCAL_MAX_ACK_DELAY != QUICLY_DEFAULT_MAX_ACK_DELAY)
            PUSH_TRANSPORT_PARAMETER(buf, QUICLY_TRANSPORT_PARAMETER_ID_MAX_ACK_DELAY, { pushv(buf, QUICLY_LOCAL_MAX_ACK_DELAY); });
        if (params->disable_active_migration)
            PUSH_TRANSPORT_PARAMETER(buf, QUICLY_TRANSPORT_PARAMETER_ID_DISABLE_ACTIVE_MIGRATION, {});
        /* if requested, add a greasing TP of 1 MTU size so that CH spans across multiple packets */
        if (expand) {
            PUSH_TRANSPORT_PARAMETER(buf, 31 * 100 + 27, {
                if ((ret = ptls_buffer_reserve(buf, QUICLY_MAX_PACKET_SIZE)) != 0)
                    goto Exit;
                memset(buf->base + buf->off, 0, QUICLY_MAX_PACKET_SIZE);
                buf->off += QUICLY_MAX_PACKET_SIZE;
            });
        }
    });
#undef pushv
>>>>>>> b2b3926f

    ret = 0;
Exit:
    return ret;
}

int quicly_decode_transport_parameter_list(quicly_transport_parameters_t *params, quicly_cid_t *odcid, void *stateless_reset_token,
                                           int is_client, const uint8_t *src, const uint8_t *end)
{
#define ID_TO_BIT(id) ((uint64_t)1 << (id))

    uint64_t found_id_bits = 0;
    int ret;

    /* set parameters to their default values */
    *params = default_transport_params;
    if (odcid != NULL)
        odcid->len = 0;
    if (stateless_reset_token != NULL)
        memset(stateless_reset_token, 0, QUICLY_STATELESS_RESET_TOKEN_LEN);

    /* decode the parameters block */
    while (src != end) {
        uint64_t id;
        if ((id = quicly_decodev(&src, end)) == UINT64_MAX) {
            ret = QUICLY_TRANSPORT_ERROR_TRANSPORT_PARAMETER;
            goto Exit;
        }
        if (id < sizeof(found_id_bits) * 8) {
            if ((found_id_bits & ID_TO_BIT(id)) != 0) {
                ret = QUICLY_TRANSPORT_ERROR_TRANSPORT_PARAMETER;
                goto Exit;
            }
            found_id_bits |= ID_TO_BIT(id);
        }
        ptls_decode_open_block(src, end, -1, {
            switch (id) {
            case QUICLY_TRANSPORT_PARAMETER_ID_ORIGINAL_CONNECTION_ID: {
                size_t cidlen = end - src;
                if (!(is_client && cidlen <= QUICLY_MAX_CID_LEN_V1)) {
                    ret = QUICLY_TRANSPORT_ERROR_TRANSPORT_PARAMETER;
                    goto Exit;
                }
                if (odcid != NULL)
                    set_cid(odcid, ptls_iovec_init(src, cidlen));
                src = end;
            } break;
            case QUICLY_TRANSPORT_PARAMETER_ID_INITIAL_MAX_STREAM_DATA_BIDI_LOCAL:
                if ((params->max_stream_data.bidi_local = ptls_decode_quicint(&src, end)) == UINT64_MAX) {
                    ret = QUICLY_TRANSPORT_ERROR_TRANSPORT_PARAMETER;
                    goto Exit;
                }
                break;
            case QUICLY_TRANSPORT_PARAMETER_ID_INITIAL_MAX_STREAM_DATA_BIDI_REMOTE:
                if ((params->max_stream_data.bidi_remote = ptls_decode_quicint(&src, end)) == UINT64_MAX) {
                    ret = QUICLY_TRANSPORT_ERROR_TRANSPORT_PARAMETER;
                    goto Exit;
                }
                break;
            case QUICLY_TRANSPORT_PARAMETER_ID_INITIAL_MAX_STREAM_DATA_UNI:
                if ((params->max_stream_data.uni = ptls_decode_quicint(&src, end)) == UINT64_MAX) {
                    ret = QUICLY_TRANSPORT_ERROR_TRANSPORT_PARAMETER;
                    goto Exit;
                }
                break;
            case QUICLY_TRANSPORT_PARAMETER_ID_INITIAL_MAX_DATA:
                if ((params->max_data = ptls_decode_quicint(&src, end)) == UINT64_MAX) {
                    ret = QUICLY_TRANSPORT_ERROR_TRANSPORT_PARAMETER;
                    goto Exit;
                }
                break;
            case QUICLY_TRANSPORT_PARAMETER_ID_STATELESS_RESET_TOKEN:
                if (!(is_client && end - src == QUICLY_STATELESS_RESET_TOKEN_LEN)) {
                    ret = QUICLY_TRANSPORT_ERROR_TRANSPORT_PARAMETER;
                    goto Exit;
                }
                memcpy(stateless_reset_token, src, QUICLY_STATELESS_RESET_TOKEN_LEN);
                src = end;
                break;
            case QUICLY_TRANSPORT_PARAMETER_ID_MAX_IDLE_TIMEOUT:
                if ((params->max_idle_timeout = ptls_decode_quicint(&src, end)) == UINT64_MAX) {
                    ret = QUICLY_TRANSPORT_ERROR_TRANSPORT_PARAMETER;
                    goto Exit;
                }
                break;
            case QUICLY_TRANSPORT_PARAMETER_ID_INITIAL_MAX_STREAMS_BIDI:
                if ((params->max_streams_bidi = ptls_decode_quicint(&src, end)) == UINT64_MAX) {
                    ret = QUICLY_TRANSPORT_ERROR_TRANSPORT_PARAMETER;
                    goto Exit;
                }
                break;
            case QUICLY_TRANSPORT_PARAMETER_ID_INITIAL_MAX_STREAMS_UNI:
                if ((params->max_streams_uni = ptls_decode_quicint(&src, end)) == UINT64_MAX) {
                    ret = QUICLY_TRANSPORT_ERROR_TRANSPORT_PARAMETER;
                    goto Exit;
                }
                break;
            case QUICLY_TRANSPORT_PARAMETER_ID_ACK_DELAY_EXPONENT: {
                uint64_t v;
                if ((v = ptls_decode_quicint(&src, end)) == UINT64_MAX) {
                    ret = QUICLY_TRANSPORT_ERROR_TRANSPORT_PARAMETER;
                    goto Exit;
                }
                if (v > 20) {
                    ret = QUICLY_TRANSPORT_ERROR_TRANSPORT_PARAMETER;
                    goto Exit;
                }
                params->ack_delay_exponent = (uint8_t)v;
            } break;
            case QUICLY_TRANSPORT_PARAMETER_ID_MAX_ACK_DELAY: {
                uint64_t v;
                if ((v = ptls_decode_quicint(&src, end)) == UINT64_MAX) {
                    ret = QUICLY_TRANSPORT_ERROR_TRANSPORT_PARAMETER;
                    goto Exit;
                }
                if (v >= 16384)
                    v = QUICLY_DEFAULT_MAX_ACK_DELAY;
                params->max_ack_delay = (uint16_t)v;
            } break;
            case QUICLY_TRANSPORT_PARAMETER_ID_DISABLE_ACTIVE_MIGRATION:
                params->disable_active_migration = 1;
                break;
            default:
                src = end;
                break;
            }
        });
    }

    ret = 0;
Exit:
    if (ret == PTLS_ALERT_DECODE_ERROR)
        ret = QUICLY_TRANSPORT_ERROR_TRANSPORT_PARAMETER;
    return ret;

#undef ID_TO_BIT
}

static int collect_transport_parameters(ptls_t *tls, struct st_ptls_handshake_properties_t *properties, uint16_t type)
{
    return type == QUICLY_TLS_EXTENSION_TYPE_TRANSPORT_PARAMETERS;
}

static quicly_conn_t *create_connection(quicly_context_t *ctx, const char *server_name, struct sockaddr *remote_addr,
                                        struct sockaddr *local_addr, const quicly_cid_plaintext_t *new_cid,
                                        ptls_handshake_properties_t *handshake_properties)
{
    ptls_t *tls = NULL;
    struct {
        quicly_conn_t _;
        quicly_maxsender_t max_streams_bidi;
        quicly_maxsender_t max_streams_uni;
    } * conn;

    assert(remote_addr != NULL && remote_addr->sa_family != AF_UNSPEC);

    if ((tls = ptls_new(ctx->tls, server_name == NULL)) == NULL)
        return NULL;
    if (server_name != NULL && ptls_set_server_name(tls, server_name, strlen(server_name)) != 0) {
        ptls_free(tls);
        return NULL;
    }
    if ((conn = malloc(sizeof(*conn))) == NULL) {
        ptls_free(tls);
        return NULL;
    }

    memset(conn, 0, sizeof(*conn));
    conn->_.super.ctx = ctx;
    conn->_.super.master_id = *new_cid;
    set_address(&conn->_.super.host.address, local_addr);
    set_address(&conn->_.super.peer.address, remote_addr);
    if (ctx->cid_encryptor != NULL) {
        conn->_.super.master_id.path_id = 0;
        ctx->cid_encryptor->encrypt_cid(ctx->cid_encryptor, &conn->_.super.host.src_cid, &conn->_.super.host.stateless_reset_token,
                                        &conn->_.super.master_id);
        conn->_.super.master_id.path_id = 1;
    } else {
        conn->_.super.master_id.path_id = QUICLY_MAX_PATH_ID;
    }
    conn->_.super.state = QUICLY_STATE_FIRSTFLIGHT;
    if (server_name != NULL) {
        ctx->tls->random_bytes(conn->_.super.peer.cid.cid, QUICLY_MIN_INITIAL_DCID_LEN);
        conn->_.super.peer.cid.len = QUICLY_MIN_INITIAL_DCID_LEN;
        conn->_.super.host.bidi.next_stream_id = 0;
        conn->_.super.host.uni.next_stream_id = 2;
        conn->_.super.peer.bidi.next_stream_id = 1;
        conn->_.super.peer.uni.next_stream_id = 3;
    } else {
        conn->_.super.host.bidi.next_stream_id = 1;
        conn->_.super.host.uni.next_stream_id = 3;
        conn->_.super.peer.bidi.next_stream_id = 0;
        conn->_.super.peer.uni.next_stream_id = 2;
    }
    conn->_.super.peer.transport_params = default_transport_params;
    if (server_name != NULL && ctx->enforce_version_negotiation) {
        ctx->tls->random_bytes(&conn->_.super.version, sizeof(conn->_.super.version));
        conn->_.super.version = (conn->_.super.version & 0xf0f0f0f0) | 0x0a0a0a0a;
    } else {
        conn->_.super.version = QUICLY_PROTOCOL_VERSION;
    }
    quicly_linklist_init(&conn->_.super._default_scheduler.active);
    quicly_linklist_init(&conn->_.super._default_scheduler.blocked);
    conn->_.streams = kh_init(quicly_stream_t);
    quicly_maxsender_init(&conn->_.ingress.max_data.sender, conn->_.super.ctx->transport_params.max_data);
    if (conn->_.super.ctx->transport_params.max_streams_uni != 0) {
        conn->_.ingress.max_streams.uni = &conn->max_streams_uni;
        quicly_maxsender_init(conn->_.ingress.max_streams.uni, conn->_.super.ctx->transport_params.max_streams_uni);
    }
    if (conn->_.super.ctx->transport_params.max_streams_bidi != 0) {
        conn->_.ingress.max_streams.bidi = &conn->max_streams_bidi;
        quicly_maxsender_init(conn->_.ingress.max_streams.bidi, conn->_.super.ctx->transport_params.max_streams_bidi);
    }
    quicly_sentmap_init(&conn->_.egress.sentmap);
    quicly_loss_init(&conn->_.egress.loss, &conn->_.super.ctx->loss,
                     conn->_.super.ctx->loss.default_initial_rtt /* FIXME remember initial_rtt in session ticket */,
                     &conn->_.super.peer.transport_params.max_ack_delay, &conn->_.super.peer.transport_params.ack_delay_exponent);
    conn->_.egress.next_pn_to_skip = calc_next_pn_to_skip(conn->_.super.ctx->tls, 0);
    init_max_streams(&conn->_.egress.max_streams.uni);
    init_max_streams(&conn->_.egress.max_streams.bidi);
    conn->_.egress.path_challenge.tail_ref = &conn->_.egress.path_challenge.head;
    conn->_.egress.send_ack_at = INT64_MAX;
    quicly_cc_init(&conn->_.egress.cc);
    conn->_.crypto.tls = tls;
    if (handshake_properties != NULL) {
        assert(handshake_properties->additional_extensions == NULL);
        assert(handshake_properties->collect_extension == NULL);
        assert(handshake_properties->collected_extensions == NULL);
        conn->_.crypto.handshake_properties = *handshake_properties;
    } else {
        conn->_.crypto.handshake_properties = (ptls_handshake_properties_t){{{{NULL}}}};
    }
    conn->_.crypto.handshake_properties.collect_extension = collect_transport_parameters;
    quicly_linklist_init(&conn->_.pending.streams.blocked.uni);
    quicly_linklist_init(&conn->_.pending.streams.blocked.bidi);
    quicly_linklist_init(&conn->_.pending.streams.control);
    conn->_.idle_timeout.at = INT64_MAX;
    conn->_.idle_timeout.should_rearm_on_send = 1;

    *ptls_get_data_ptr(tls) = &conn->_;

    return &conn->_;
}

static int client_collected_extensions(ptls_t *tls, ptls_handshake_properties_t *properties, ptls_raw_extension_t *slots)
{
    quicly_conn_t *conn = (void *)((char *)properties - offsetof(quicly_conn_t, crypto.handshake_properties));
    int ret;

    assert(properties->client.early_data_acceptance != PTLS_EARLY_DATA_ACCEPTANCE_UNKNOWN);

    if (slots[0].type == UINT16_MAX) {
        ret = PTLS_ALERT_MISSING_EXTENSION;
        goto Exit;
    }
    assert(slots[0].type == QUICLY_TLS_EXTENSION_TYPE_TRANSPORT_PARAMETERS);
    assert(slots[1].type == UINT16_MAX);

    const uint8_t *src = slots[0].data.base, *end = src + slots[0].data.len;
    quicly_transport_parameters_t params;
    quicly_cid_t odcid;

    /* decode and validate */
    if ((ret = quicly_decode_transport_parameter_list(&params, &odcid, conn->super.peer.stateless_reset._buf, 1, src, end)) != 0)
        goto Exit;
    if (odcid.len != conn->retry_odcid.len || memcmp(odcid.cid, conn->retry_odcid.cid, odcid.len) != 0) {
        ret = QUICLY_TRANSPORT_ERROR_TRANSPORT_PARAMETER;
        goto Exit;
    }
    if (properties->client.early_data_acceptance == PTLS_EARLY_DATA_ACCEPTED) {
#define ZERORTT_VALIDATE(x)                                                                                                        \
    if (params.x < conn->super.peer.transport_params.x) {                                                                          \
        ret = QUICLY_TRANSPORT_ERROR_TRANSPORT_PARAMETER;                                                                          \
        goto Exit;                                                                                                                 \
    }
        ZERORTT_VALIDATE(max_data);
        ZERORTT_VALIDATE(max_stream_data.bidi_local);
        ZERORTT_VALIDATE(max_stream_data.bidi_remote);
        ZERORTT_VALIDATE(max_stream_data.uni);
        ZERORTT_VALIDATE(max_streams_bidi);
        ZERORTT_VALIDATE(max_streams_uni);
#undef ZERORTT_VALIDATE
    }

    /* store the results */
    conn->super.peer.stateless_reset.token = conn->super.peer.stateless_reset._buf;
    conn->super.peer.transport_params = params;

Exit:
    return ret; /* negative error codes used to transmit QUIC errors through picotls */
}

int quicly_connect(quicly_conn_t **_conn, quicly_context_t *ctx, const char *server_name, struct sockaddr *dest_addr,
                   struct sockaddr *src_addr, const quicly_cid_plaintext_t *new_cid, ptls_iovec_t address_token,
                   ptls_handshake_properties_t *handshake_properties, const quicly_transport_parameters_t *resumed_transport_params)
{
    quicly_conn_t *conn = NULL;
    const quicly_cid_t *server_cid;
    ptls_buffer_t buf;
    size_t epoch_offsets[5] = {0};
    size_t max_early_data_size = 0;
    int ret;

    update_now(ctx);

    if ((conn = create_connection(ctx, server_name, dest_addr, src_addr, new_cid, handshake_properties)) == NULL) {
        ret = PTLS_ERROR_NO_MEMORY;
        goto Exit;
    }
    conn->super.peer.address_validation.validated = 1;
    conn->super.peer.address_validation.send_probe = 1;
    if (address_token.len != 0) {
        if ((conn->token.base = malloc(address_token.len)) == NULL) {
            ret = PTLS_ERROR_NO_MEMORY;
            goto Exit;
        }
        memcpy(conn->token.base, address_token.base, address_token.len);
        conn->token.len = address_token.len;
    }
    server_cid = quicly_get_peer_cid(conn);

    QUICLY_PROBE(CONNECT, conn, probe_now(), conn->super.version);

    if ((ret = setup_handshake_space_and_flow(conn, QUICLY_EPOCH_INITIAL)) != 0)
        goto Exit;
    if ((ret = setup_initial_encryption(get_aes128gcmsha256(ctx), &conn->initial->cipher.ingress, &conn->initial->cipher.egress,
                                        ptls_iovec_init(server_cid->cid, server_cid->len), 1, conn)) != 0)
        goto Exit;

    /* handshake */
    ptls_buffer_init(&conn->crypto.transport_params.buf, "", 0);
    if ((ret = quicly_encode_transport_parameter_list(&conn->crypto.transport_params.buf, 1, &conn->super.ctx->transport_params,
                                                      NULL, NULL, conn->super.ctx->expand_client_hello)) != 0)
        goto Exit;
    conn->crypto.transport_params.ext[0] =
        (ptls_raw_extension_t){QUICLY_TLS_EXTENSION_TYPE_TRANSPORT_PARAMETERS,
                               {conn->crypto.transport_params.buf.base, conn->crypto.transport_params.buf.off}};
    conn->crypto.transport_params.ext[1] = (ptls_raw_extension_t){UINT16_MAX};
    conn->crypto.handshake_properties.additional_extensions = conn->crypto.transport_params.ext;
    conn->crypto.handshake_properties.collected_extensions = client_collected_extensions;

    ptls_buffer_init(&buf, "", 0);
    if (resumed_transport_params != NULL)
        conn->crypto.handshake_properties.client.max_early_data_size = &max_early_data_size;
    ret = ptls_handle_message(conn->crypto.tls, &buf, epoch_offsets, 0, NULL, 0, &conn->crypto.handshake_properties);
    conn->crypto.handshake_properties.client.max_early_data_size = NULL;
    if (ret != PTLS_ERROR_IN_PROGRESS) {
        assert(ret > 0); /* no QUIC errors */
        goto Exit;
    }
    write_crypto_data(conn, &buf, epoch_offsets);
    ptls_buffer_dispose(&buf);

    if (max_early_data_size != 0) {
        conn->super.peer.transport_params = *resumed_transport_params;
        if ((ret = apply_peer_transport_params(conn)) != 0)
            goto Exit;
    }

    *_conn = conn;
    ret = 0;

Exit:
    if (ret != 0) {
        if (conn != NULL)
            quicly_free(conn);
    }
    return ret;
}

static int server_collected_extensions(ptls_t *tls, ptls_handshake_properties_t *properties, ptls_raw_extension_t *slots)
{
    quicly_conn_t *conn = (void *)((char *)properties - offsetof(quicly_conn_t, crypto.handshake_properties));
    int ret;

    if (slots[0].type == UINT16_MAX) {
        ret = PTLS_ALERT_MISSING_EXTENSION;
        goto Exit;
    }
    assert(slots[0].type == QUICLY_TLS_EXTENSION_TYPE_TRANSPORT_PARAMETERS);
    assert(slots[1].type == UINT16_MAX);

    { /* decode transport_parameters extension */
        const uint8_t *src = slots[0].data.base, *end = src + slots[0].data.len;
        if ((ret = quicly_decode_transport_parameter_list(&conn->super.peer.transport_params, NULL, NULL, 0, src, end)) != 0)
            goto Exit;
    }

    /* set transport_parameters extension to be sent in EE */
    assert(properties->additional_extensions == NULL);
    ptls_buffer_init(&conn->crypto.transport_params.buf, "", 0);
    if ((ret = quicly_encode_transport_parameter_list(
             &conn->crypto.transport_params.buf, 0, &conn->super.ctx->transport_params,
             conn->retry_odcid.len != 0 ? &conn->retry_odcid : NULL,
             conn->super.ctx->cid_encryptor != NULL ? conn->super.host.stateless_reset_token : NULL, 0)) != 0)
        goto Exit;
    properties->additional_extensions = conn->crypto.transport_params.ext;
    conn->crypto.transport_params.ext[0] =
        (ptls_raw_extension_t){QUICLY_TLS_EXTENSION_TYPE_TRANSPORT_PARAMETERS,
                               {conn->crypto.transport_params.buf.base, conn->crypto.transport_params.buf.off}};
    conn->crypto.transport_params.ext[1] = (ptls_raw_extension_t){UINT16_MAX};
    conn->crypto.handshake_properties.additional_extensions = conn->crypto.transport_params.ext;

    ret = 0;

Exit:
    return ret;
}

static size_t aead_decrypt_core(ptls_aead_context_t *aead, uint64_t pn, quicly_decoded_packet_t *packet, size_t aead_off)
{
    return ptls_aead_decrypt(aead, packet->octets.base + aead_off, packet->octets.base + aead_off, packet->octets.len - aead_off,
                             pn, packet->octets.base, aead_off);
}

static int aead_decrypt_fixed_key(void *ctx, uint64_t pn, quicly_decoded_packet_t *packet, size_t aead_off, size_t *ptlen)
{
    ptls_aead_context_t *aead = ctx;

    if ((*ptlen = aead_decrypt_core(aead, pn, packet, aead_off)) == SIZE_MAX)
        return QUICLY_ERROR_PACKET_IGNORED;
    return 0;
}

static int aead_decrypt_1rtt(void *ctx, uint64_t pn, quicly_decoded_packet_t *packet, size_t aead_off, size_t *ptlen)
{
    quicly_conn_t *conn = ctx;
    struct st_quicly_application_space_t *space = conn->application;
    size_t aead_index = (packet->octets.base[0] & QUICLY_KEY_PHASE_BIT) != 0;
    int ret;

    /* prepare key, when not available (yet) */
    if (space->cipher.ingress.aead[aead_index] == NULL) {
    Retry_1RTT : {
        /* Replace the AEAD key at the alternative slot (note: decryption key slots are shared by 0-RTT and 1-RTT), at the same time
         * dropping 0-RTT header protection key. */
        if (conn->application->cipher.ingress.header_protection.zero_rtt != NULL) {
            ptls_cipher_free(conn->application->cipher.ingress.header_protection.zero_rtt);
            conn->application->cipher.ingress.header_protection.zero_rtt = NULL;
        }
        ptls_cipher_suite_t *cipher = ptls_get_cipher(conn->crypto.tls);
        if ((ret = update_1rtt_key(conn, cipher, 0, &space->cipher.ingress.aead[aead_index], space->cipher.ingress.secret)) != 0)
            return ret;
        ++space->cipher.ingress.key_phase.prepared;
        QUICLY_PROBE(CRYPTO_RECEIVE_KEY_UPDATE_PREPARE, conn, probe_now(), space->cipher.ingress.key_phase.prepared,
                     QUICLY_PROBE_HEXDUMP(space->cipher.ingress.secret, cipher->hash->digest_size));
    }
    }

    /* decrypt */
    ptls_aead_context_t *aead = space->cipher.ingress.aead[aead_index];
    if ((*ptlen = aead_decrypt_core(aead, pn, packet, aead_off)) == SIZE_MAX) {
        /* retry with a new key, if possible */
        if (space->cipher.ingress.key_phase.decrypted == space->cipher.ingress.key_phase.prepared &&
            space->cipher.ingress.key_phase.decrypted % 2 != aead_index) {
            /* reapply AEAD to revert payload to the encrypted form. This assumes that the cipher used in AEAD is CTR. */
            aead_decrypt_core(aead, pn, packet, aead_off);
            goto Retry_1RTT;
        }
        /* otherwise return failure */
        return QUICLY_ERROR_PACKET_IGNORED;
    }

    /* update the confirmed key phase and also the egress key phase, if necessary */
    if (space->cipher.ingress.key_phase.prepared != space->cipher.ingress.key_phase.decrypted &&
        space->cipher.ingress.key_phase.prepared % 2 == aead_index) {
        if ((ret = received_key_update(conn, space->cipher.ingress.key_phase.prepared)) != 0)
            return ret;
    }

    return 0;
}

static int do_decrypt_packet(ptls_cipher_context_t *header_protection,
                             int (*aead_cb)(void *, uint64_t, quicly_decoded_packet_t *, size_t, size_t *), void *aead_ctx,
                             uint64_t *next_expected_pn, quicly_decoded_packet_t *packet, uint64_t *pn, ptls_iovec_t *payload)
{
    size_t encrypted_len = packet->octets.len - packet->encrypted_off;
    uint8_t hpmask[5] = {0};
    uint32_t pnbits = 0;
    size_t pnlen, ptlen, i;
    int ret;

    /* decipher the header protection, as well as obtaining pnbits, pnlen */
    if (encrypted_len < header_protection->algo->iv_size + QUICLY_MAX_PN_SIZE) {
        *pn = UINT64_MAX;
        return QUICLY_ERROR_PACKET_IGNORED;
    }
    ptls_cipher_init(header_protection, packet->octets.base + packet->encrypted_off + QUICLY_MAX_PN_SIZE);
    ptls_cipher_encrypt(header_protection, hpmask, hpmask, sizeof(hpmask));
    packet->octets.base[0] ^= hpmask[0] & (QUICLY_PACKET_IS_LONG_HEADER(packet->octets.base[0]) ? 0xf : 0x1f);
    pnlen = (packet->octets.base[0] & 0x3) + 1;
    for (i = 0; i != pnlen; ++i) {
        packet->octets.base[packet->encrypted_off + i] ^= hpmask[i + 1];
        pnbits = (pnbits << 8) | packet->octets.base[packet->encrypted_off + i];
    }

    size_t aead_off = packet->encrypted_off + pnlen;
    *pn = quicly_determine_packet_number(pnbits, pnlen * 8, *next_expected_pn);

    /* AEAD decryption */
    if ((ret = (*aead_cb)(aead_ctx, *pn, packet, aead_off, &ptlen)) != 0) {
        if (QUICLY_DEBUG)
            fprintf(stderr, "%s: aead decryption failure (pn: %" PRIu64 ",code:%d)\n", __FUNCTION__, *pn, ret);
        return ret;
    }
    if (*next_expected_pn <= *pn)
        *next_expected_pn = *pn + 1;

    *payload = ptls_iovec_init(packet->octets.base + aead_off, ptlen);
    return 0;
}

static int decrypt_packet(ptls_cipher_context_t *header_protection,
                          int (*aead_cb)(void *, uint64_t, quicly_decoded_packet_t *, size_t, size_t *), void *aead_ctx,
                          uint64_t *next_expected_pn, quicly_decoded_packet_t *packet, uint64_t *pn, ptls_iovec_t *payload)
{
    int ret;

    /* decrypt ourselves, or use the pre-decrypted input */
    if (packet->decrypted.pn == UINT64_MAX) {
        if ((ret = do_decrypt_packet(header_protection, aead_cb, aead_ctx, next_expected_pn, packet, pn, payload)) != 0)
            return ret;
    } else {
        *payload = ptls_iovec_init(packet->octets.base + packet->encrypted_off, packet->octets.len - packet->encrypted_off);
        *pn = packet->decrypted.pn;
        if (aead_cb == aead_decrypt_1rtt) {
            quicly_conn_t *conn = aead_ctx;
            if (conn->application->cipher.ingress.key_phase.decrypted < packet->decrypted.key_phase) {
                if ((ret = received_key_update(conn, packet->decrypted.key_phase)) != 0)
                    return ret;
            }
        }
        if (*next_expected_pn < *pn)
            *next_expected_pn = *pn + 1;
    }

    /* check reserved bits after AEAD decryption */
    if ((packet->octets.base[0] & (QUICLY_PACKET_IS_LONG_HEADER(packet->octets.base[0]) ? QUICLY_LONG_HEADER_RESERVED_BITS
                                                                                        : QUICLY_SHORT_HEADER_RESERVED_BITS)) !=
        0) {
        if (QUICLY_DEBUG)
            fprintf(stderr, "%s: non-zero reserved bits (pn: %" PRIu64 ")\n", __FUNCTION__, *pn);
        return QUICLY_TRANSPORT_ERROR_PROTOCOL_VIOLATION;
    }
    if (payload->len == 0) {
        if (QUICLY_DEBUG)
            fprintf(stderr, "%s: payload length is zero (pn: %" PRIu64 ")\n", __FUNCTION__, *pn);
        return QUICLY_TRANSPORT_ERROR_PROTOCOL_VIOLATION;
    }

    if (QUICLY_DEBUG) {
        char *payload_hex = quicly_hexdump(payload->base, payload->len, 4);
        fprintf(stderr, "%s: AEAD payload:\n%s", __FUNCTION__, payload_hex);
        free(payload_hex);
    }

    return 0;
}

static int on_ack_ack(quicly_conn_t *conn, const quicly_sent_packet_t *packet, quicly_sent_t *sent, quicly_sentmap_event_t event)
{
    /* TODO log */

    if (event == QUICLY_SENTMAP_EVENT_ACKED) {
        /* find the pn space */
        struct st_quicly_pn_space_t *space;
        switch (packet->ack_epoch) {
        case QUICLY_EPOCH_INITIAL:
            space = &conn->initial->super;
            break;
        case QUICLY_EPOCH_HANDSHAKE:
            space = &conn->handshake->super;
            break;
        case QUICLY_EPOCH_1RTT:
            space = &conn->application->super;
            break;
        default:
            assert(!"FIXME");
            return QUICLY_TRANSPORT_ERROR_INTERNAL;
        }
        /* subtract given ACK range, then make adjustments */
        int ret;
        if ((ret = quicly_ranges_subtract(&space->ack_queue, sent->data.ack.range.start, sent->data.ack.range.end)) != 0)
            return ret;
        if (space->ack_queue.num_ranges == 0) {
            space->largest_pn_received_at = INT64_MAX;
            space->unacked_count = 0;
        } else if (space->ack_queue.num_ranges > QUICLY_MAX_ACK_BLOCKS) {
            quicly_ranges_drop_by_range_indices(&space->ack_queue, space->ack_queue.num_ranges - QUICLY_MAX_ACK_BLOCKS,
                                                space->ack_queue.num_ranges);
        }
    }

    return 0;
}

static int on_ack_stream(quicly_conn_t *conn, const quicly_sent_packet_t *packet, quicly_sent_t *sent, quicly_sentmap_event_t event)
{
    quicly_stream_t *stream;
    int ret;

    if (event == QUICLY_SENTMAP_EVENT_EXPIRED)
        return 0;

    if (event == QUICLY_SENTMAP_EVENT_ACKED) {
        QUICLY_PROBE(STREAM_ACKED, conn, probe_now(), sent->data.stream.stream_id, sent->data.stream.args.start,
                     sent->data.stream.args.end - sent->data.stream.args.start);
    } else {
        QUICLY_PROBE(STREAM_LOST, conn, probe_now(), sent->data.stream.stream_id, sent->data.stream.args.start,
                     sent->data.stream.args.end - sent->data.stream.args.start);
    }

    /* TODO cache pointer to stream (using a generation counter?) */
    if ((stream = quicly_get_stream(conn, sent->data.stream.stream_id)) == NULL)
        return 0;

    if (event == QUICLY_SENTMAP_EVENT_ACKED) {
        size_t bytes_to_shift;
        if ((ret = quicly_sendstate_acked(&stream->sendstate, &sent->data.stream.args, packet->bytes_in_flight != 0,
                                          &bytes_to_shift)) != 0)
            return ret;
        if (bytes_to_shift != 0)
            stream->callbacks->on_send_shift(stream, bytes_to_shift);
        if (stream_is_destroyable(stream)) {
            destroy_stream(stream, 0);
        } else if (stream->_send_aux.rst.sender_state == QUICLY_SENDER_STATE_NONE) {
            resched_stream_data(stream);
        }
    } else {
        /* FIXME handle rto error */
        if ((ret = quicly_sendstate_lost(&stream->sendstate, &sent->data.stream.args)) != 0)
            return ret;
        if (stream->_send_aux.rst.sender_state == QUICLY_SENDER_STATE_NONE)
            resched_stream_data(stream);
    }

    return 0;
}

static int on_ack_max_stream_data(quicly_conn_t *conn, const quicly_sent_packet_t *packet, quicly_sent_t *sent,
                                  quicly_sentmap_event_t event)
{
    quicly_stream_t *stream;

    if (event == QUICLY_SENTMAP_EVENT_EXPIRED)
        return 0;

    /* TODO cache pointer to stream (using a generation counter?) */
    if ((stream = quicly_get_stream(conn, sent->data.stream.stream_id)) != NULL) {
        switch (event) {
        case QUICLY_SENTMAP_EVENT_ACKED:
            quicly_maxsender_acked(&stream->_send_aux.max_stream_data_sender, &sent->data.max_stream_data.args);
            break;
        case QUICLY_SENTMAP_EVENT_LOST:
            quicly_maxsender_lost(&stream->_send_aux.max_stream_data_sender, &sent->data.max_stream_data.args);
            if (should_send_max_stream_data(stream))
                sched_stream_control(stream);
            break;
        default:
            break;
        }
    }

    return 0;
}

static int on_ack_max_data(quicly_conn_t *conn, const quicly_sent_packet_t *packet, quicly_sent_t *sent,
                           quicly_sentmap_event_t event)
{
    switch (event) {
    case QUICLY_SENTMAP_EVENT_ACKED:
        quicly_maxsender_acked(&conn->ingress.max_data.sender, &sent->data.max_data.args);
        break;
    case QUICLY_SENTMAP_EVENT_LOST:
        quicly_maxsender_lost(&conn->ingress.max_data.sender, &sent->data.max_data.args);
        break;
    default:
        break;
    }

    return 0;
}

static int on_ack_max_streams(quicly_conn_t *conn, const quicly_sent_packet_t *packet, quicly_sent_t *sent,
                              quicly_sentmap_event_t event)
{
    quicly_maxsender_t *maxsender = sent->data.max_streams.uni ? conn->ingress.max_streams.uni : conn->ingress.max_streams.bidi;
    assert(maxsender != NULL); /* we would only receive an ACK if we have sent the frame */

    switch (event) {
    case QUICLY_SENTMAP_EVENT_ACKED:
        quicly_maxsender_acked(maxsender, &sent->data.max_streams.args);
        break;
    case QUICLY_SENTMAP_EVENT_LOST:
        quicly_maxsender_lost(maxsender, &sent->data.max_streams.args);
        break;
    default:
        break;
    }

    return 0;
}

static void on_ack_stream_state_sender(quicly_sender_state_t *sender_state, int acked)
{
    *sender_state = acked ? QUICLY_SENDER_STATE_ACKED : QUICLY_SENDER_STATE_SEND;
}

static int on_ack_rst_stream(quicly_conn_t *conn, const quicly_sent_packet_t *packet, quicly_sent_t *sent,
                             quicly_sentmap_event_t event)
{
    if (event != QUICLY_SENTMAP_EVENT_EXPIRED) {
        quicly_stream_t *stream;
        if ((stream = quicly_get_stream(conn, sent->data.stream_state_sender.stream_id)) != NULL) {
            on_ack_stream_state_sender(&stream->_send_aux.rst.sender_state, event == QUICLY_SENTMAP_EVENT_ACKED);
            if (stream_is_destroyable(stream))
                destroy_stream(stream, 0);
        }
    }

    return 0;
}

static int on_ack_stop_sending(quicly_conn_t *conn, const quicly_sent_packet_t *packet, quicly_sent_t *sent,
                               quicly_sentmap_event_t event)
{
    if (event != QUICLY_SENTMAP_EVENT_EXPIRED) {
        quicly_stream_t *stream;
        if ((stream = quicly_get_stream(conn, sent->data.stream_state_sender.stream_id)) != NULL) {
            on_ack_stream_state_sender(&stream->_send_aux.stop_sending.sender_state, event == QUICLY_SENTMAP_EVENT_ACKED);
            if (stream->_send_aux.stop_sending.sender_state != QUICLY_SENDER_STATE_ACKED)
                sched_stream_control(stream);
        }
    }

    return 0;
}

static int on_ack_streams_blocked(quicly_conn_t *conn, const quicly_sent_packet_t *packet, quicly_sent_t *sent,
                                  quicly_sentmap_event_t event)
{
    struct st_quicly_max_streams_t *m =
        sent->data.streams_blocked.uni ? &conn->egress.max_streams.uni : &conn->egress.max_streams.bidi;

    switch (event) {
    case QUICLY_SENTMAP_EVENT_ACKED:
        quicly_maxsender_acked(&m->blocked_sender, &sent->data.streams_blocked.args);
        break;
    case QUICLY_SENTMAP_EVENT_LOST:
        quicly_maxsender_lost(&m->blocked_sender, &sent->data.streams_blocked.args);
        break;
    default:
        break;
    }

    return 0;
}

static int on_ack_handshake_done(quicly_conn_t *conn, const quicly_sent_packet_t *packet, quicly_sent_t *sent,
                                 quicly_sentmap_event_t event)
{
    /* When HANDSHAKE_DONE is deemed lost, schedule retransmission. */
    if (event == QUICLY_SENTMAP_EVENT_LOST)
        conn->pending.flows |= QUICLY_PENDING_FLOW_HANDSHAKE_DONE_BIT;
    return 0;
}

static int on_ack_new_token(quicly_conn_t *conn, const quicly_sent_packet_t *packet, quicly_sent_t *sent,
                            quicly_sentmap_event_t event)
{
    if (sent->data.new_token.is_inflight) {
        --conn->egress.new_token.num_inflight;
        sent->data.new_token.is_inflight = 0;
    }
    switch (event) {
    case QUICLY_SENTMAP_EVENT_ACKED:
        QUICLY_PROBE(NEW_TOKEN_ACKED, conn, probe_now(), sent->data.new_token.generation);
        if (conn->egress.new_token.max_acked < sent->data.new_token.generation)
            conn->egress.new_token.max_acked = sent->data.new_token.generation;
        break;
    default:
        break;
    }

    if (conn->egress.new_token.num_inflight == 0 && conn->egress.new_token.max_acked < conn->egress.new_token.generation)
        conn->pending.flows |= QUICLY_PENDING_FLOW_NEW_TOKEN_BIT;

    return 0;
}

static ssize_t round_send_window(ssize_t window)
{
    if (window < MIN_SEND_WINDOW * 2) {
        if (window < MIN_SEND_WINDOW) {
            return 0;
        } else {
            return MIN_SEND_WINDOW * 2;
        }
    }
    return window;
}

/* Helper function to compute send window based on:
 * * state of peer validation,
 * * current cwnd,
 * * minimum send requirements in |min_bytes_to_send|, and
 * * if sending is to be restricted to the minimum, indicated in |restrict_sending|
 */
static size_t calc_send_window(quicly_conn_t *conn, size_t min_bytes_to_send, int restrict_sending)
{
    /* If address is unvalidated, limit sending to 3x bytes received */
    if (!conn->super.peer.address_validation.validated) {
        uint64_t total = conn->super.stats.num_bytes.received * 3;
        if (conn->super.stats.num_bytes.sent + MIN_SEND_WINDOW <= total)
            return total - conn->super.stats.num_bytes.sent;
        return 0;
    }

    /* Validated address. Ensure there's enough window to send minimum number of packets */
    uint64_t window = 0;
    if (!restrict_sending && conn->egress.cc.cwnd > conn->egress.sentmap.bytes_in_flight + min_bytes_to_send)
        window = conn->egress.cc.cwnd - conn->egress.sentmap.bytes_in_flight;
    if (window < MIN_SEND_WINDOW)
        window = 0;
    if (window < min_bytes_to_send)
        window = min_bytes_to_send;
    return window;
}

int64_t quicly_get_first_timeout(quicly_conn_t *conn)
{
    if (conn->super.state >= QUICLY_STATE_CLOSING)
        return conn->egress.send_ack_at;

    if (calc_send_window(conn, 0, 0) > 0) {
        if (conn->pending.flows != 0)
            return 0;
        if (quicly_linklist_is_linked(&conn->pending.streams.control))
            return 0;
        if (scheduler_can_send(conn))
            return 0;
    } else if (!conn->super.peer.address_validation.validated) {
        return conn->idle_timeout.at;
    }

    int64_t at = conn->egress.loss.alarm_at;
    if (conn->egress.send_ack_at < at)
        at = conn->egress.send_ack_at;
    if (conn->idle_timeout.at < at)
        at = conn->idle_timeout.at;

    return at;
}

uint64_t quicly_get_next_expected_packet_number(quicly_conn_t *conn)
{
    if (!conn->application)
        return UINT64_MAX;

    return conn->application->super.next_expected_packet_number;
}

/* data structure that is used during one call through quicly_send()
 */
struct st_quicly_send_context_t {
    /* current encryption context */
    struct {
        struct st_quicly_cipher_context_t *cipher;
        uint8_t first_byte;
    } current;

    /* packet under construction */
    struct {
        quicly_datagram_t *packet;
        struct st_quicly_cipher_context_t *cipher;
        /**
         * points to the first byte of the target QUIC packet. It will not point to packet->octets.base[0] when the datagram
         * contains multiple QUIC packet.
         */
        uint8_t *first_byte_at;
        uint8_t ack_eliciting : 1;
    } target;

    /* output buffer into which list of datagrams is written */
    quicly_datagram_t **packets;
    /* max number of datagrams that can be stored in |packets| */
    size_t max_packets;
    /* number of datagrams currently stored in |packets| */
    size_t num_packets;
    /* the currently available window for sending (in bytes) */
    ssize_t send_window;
    /* location where next frame should be written */
    uint8_t *dst;
    /* end of the payload area, beyond which frames cannot be written */
    uint8_t *dst_end;
    /* address at which payload starts */
    uint8_t *dst_payload_from;
};

static int commit_send_packet(quicly_conn_t *conn, quicly_send_context_t *s, int coalesced)
{
    size_t packet_bytes_in_flight;

    assert(s->target.cipher->aead != NULL);

    assert(s->dst != s->dst_payload_from);

    /* pad so that the pn + payload would be at least 4 bytes */
    while (s->dst - s->dst_payload_from < QUICLY_MAX_PN_SIZE - QUICLY_SEND_PN_SIZE)
        *s->dst++ = QUICLY_FRAME_TYPE_PADDING;

    /* the last packet of first-flight datagrams is padded to become 1280 bytes */
    if (!coalesced && quicly_is_client(conn) &&
        (s->target.packet->data.base[0] & QUICLY_PACKET_TYPE_BITMASK) == QUICLY_PACKET_TYPE_INITIAL) {
        const size_t max_size = QUICLY_MAX_PACKET_SIZE - QUICLY_AEAD_TAG_SIZE;
        assert(quicly_is_client(conn));
        assert(s->dst - s->target.packet->data.base <= max_size);
        memset(s->dst, QUICLY_FRAME_TYPE_PADDING, s->target.packet->data.base + max_size - s->dst);
        s->dst = s->target.packet->data.base + max_size;
    }

    /* encode packet size, packet number, key-phase */
    if (QUICLY_PACKET_IS_LONG_HEADER(*s->target.first_byte_at)) {
        uint16_t length = s->dst - s->dst_payload_from + s->target.cipher->aead->algo->tag_size + QUICLY_SEND_PN_SIZE;
        /* length is always 2 bytes, see _do_prepare_packet */
        length |= 0x4000;
        quicly_encode16(s->dst_payload_from - QUICLY_SEND_PN_SIZE - 2, length);
    } else {
        if (conn->egress.packet_number >= conn->application->cipher.egress.key_update_pn.next) {
            int ret;
            if ((ret = update_1rtt_egress_key(conn)) != 0)
                return ret;
        }
        if ((conn->application->cipher.egress.key_phase & 1) != 0)
            *s->target.first_byte_at |= QUICLY_KEY_PHASE_BIT;
    }
    quicly_encode16(s->dst_payload_from - QUICLY_SEND_PN_SIZE, (uint16_t)conn->egress.packet_number);

    /* AEAD protection */
    s->dst = s->dst_payload_from + ptls_aead_encrypt(s->target.cipher->aead, s->dst_payload_from, s->dst_payload_from,
                                                     s->dst - s->dst_payload_from, conn->egress.packet_number,
                                                     s->target.first_byte_at, s->dst_payload_from - s->target.first_byte_at);
    s->target.packet->data.len = s->dst - s->target.packet->data.base;
    assert(s->target.packet->data.len <= conn->super.ctx->max_packet_size);

    conn->super.ctx->crypto_engine->finalize_send_packet(
        conn->super.ctx->crypto_engine, conn, s->target.cipher->header_protection, s->target.cipher->aead, s->target.packet,
        s->target.first_byte_at - s->target.packet->data.base, s->dst_payload_from - s->target.packet->data.base, coalesced);

    /* update CC, commit sentmap */
    if (s->target.ack_eliciting) {
        packet_bytes_in_flight = s->dst - s->target.first_byte_at;
        s->send_window -= packet_bytes_in_flight;
    } else {
        packet_bytes_in_flight = 0;
    }
    if (quicly_sentmap_is_open(&conn->egress.sentmap))
        quicly_sentmap_commit(&conn->egress.sentmap, (uint16_t)packet_bytes_in_flight);

    QUICLY_PROBE(PACKET_COMMIT, conn, probe_now(), conn->egress.packet_number, s->dst - s->target.first_byte_at,
                 !s->target.ack_eliciting);
    QUICLY_PROBE(QUICTRACE_SENT, conn, probe_now(), conn->egress.packet_number, s->target.packet->data.len,
                 get_epoch(*s->target.first_byte_at));

    ++conn->egress.packet_number;
    ++conn->super.stats.num_packets.sent;

    if (!coalesced) {
        conn->super.stats.num_bytes.sent += s->target.packet->data.len;
        s->packets[s->num_packets++] = s->target.packet;
        s->target.packet = NULL;
        s->target.cipher = NULL;
        s->target.first_byte_at = NULL;
    }

    /* insert PN gap if necessary, registering the PN to the ack queue so that we'd close the connection in the event of receiving
     * an ACK for that gap. */
    if (conn->egress.packet_number >= conn->egress.next_pn_to_skip && !QUICLY_PACKET_IS_LONG_HEADER(s->current.first_byte) &&
        conn->super.state < QUICLY_STATE_CLOSING) {
        int ret;
        if ((ret = quicly_sentmap_prepare(&conn->egress.sentmap, conn->egress.packet_number, now, QUICLY_EPOCH_1RTT)) != 0)
            return ret;
        if (quicly_sentmap_allocate(&conn->egress.sentmap, on_invalid_ack) == NULL)
            return PTLS_ERROR_NO_MEMORY;
        quicly_sentmap_commit(&conn->egress.sentmap, 0);
        ++conn->egress.packet_number;
        conn->egress.next_pn_to_skip = calc_next_pn_to_skip(conn->super.ctx->tls, conn->egress.packet_number);
    }

    return 0;
}

static inline uint8_t *emit_cid(uint8_t *dst, const quicly_cid_t *cid)
{
    if (cid->len != 0) {
        memcpy(dst, cid->cid, cid->len);
        dst += cid->len;
    }
    return dst;
}

static int _do_allocate_frame(quicly_conn_t *conn, quicly_send_context_t *s, size_t min_space, int ack_eliciting)
{
    int coalescible, ret;

    assert((s->current.first_byte & QUICLY_QUIC_BIT) != 0);

    /* allocate and setup the new packet if necessary */
    if (s->dst_end - s->dst < min_space || s->target.first_byte_at == NULL) {
        coalescible = 0;
    } else if (((*s->target.first_byte_at ^ s->current.first_byte) & QUICLY_PACKET_TYPE_BITMASK) != 0) {
        coalescible = QUICLY_PACKET_IS_LONG_HEADER(*s->target.first_byte_at);
    } else if (s->dst_end - s->dst < min_space) {
        coalescible = 0;
    } else {
        /* use the existing packet */
        goto TargetReady;
    }

    /* commit at the same time determining if we will coalesce the packets */
    if (s->target.packet != NULL) {
        if (coalescible) {
            size_t overhead =
                1 /* type */ + conn->super.peer.cid.len + QUICLY_SEND_PN_SIZE + s->current.cipher->aead->algo->tag_size;
            if (QUICLY_PACKET_IS_LONG_HEADER(s->current.first_byte))
                overhead += 4 /* version */ + 1 /* cidl */ + conn->super.peer.cid.len + conn->super.host.src_cid.len +
                            (s->current.first_byte == QUICLY_PACKET_TYPE_INITIAL) /* token_length == 0 */ + 2 /* length */;
            size_t packet_min_space = QUICLY_MAX_PN_SIZE - QUICLY_SEND_PN_SIZE;
            if (packet_min_space < min_space)
                packet_min_space = min_space;
            if (overhead + packet_min_space > s->dst_end - s->dst)
                coalescible = 0;
        }
        /* close out packet under construction */
        if ((ret = commit_send_packet(conn, s, coalescible)) != 0)
            return ret;
    } else {
        coalescible = 0;
    }

    /* allocate packet */
    if (coalescible) {
        s->dst_end += s->target.cipher->aead->algo->tag_size; /* restore the AEAD tag size (tag size can differ bet. epochs) */
        s->target.cipher = s->current.cipher;
    } else {
        if (s->num_packets >= s->max_packets)
            return QUICLY_ERROR_SENDBUF_FULL;
        s->send_window = round_send_window(s->send_window);
        if (ack_eliciting && s->send_window < (ssize_t)min_space)
            return QUICLY_ERROR_SENDBUF_FULL;
        if ((s->target.packet = conn->super.ctx->packet_allocator->alloc_packet(conn->super.ctx->packet_allocator,
                                                                                conn->super.ctx->max_packet_size)) == NULL)
            return PTLS_ERROR_NO_MEMORY;
        s->target.packet->dest = conn->super.peer.address;
        s->target.packet->src = conn->super.host.address;
        s->target.cipher = s->current.cipher;
        s->dst = s->target.packet->data.base;
        s->dst_end = s->target.packet->data.base + conn->super.ctx->max_packet_size;
    }
    s->target.ack_eliciting = 0;

    QUICLY_PROBE(PACKET_PREPARE, conn, probe_now(), s->current.first_byte,
                 QUICLY_PROBE_HEXDUMP(conn->super.peer.cid.cid, conn->super.peer.cid.len));

    /* emit header */
    s->target.first_byte_at = s->dst;
    *s->dst++ = s->current.first_byte | 0x1 /* pnlen == 2 */;
    if (QUICLY_PACKET_IS_LONG_HEADER(s->current.first_byte)) {
        s->dst = quicly_encode32(s->dst, conn->super.version);
        *s->dst++ = conn->super.peer.cid.len;
        s->dst = emit_cid(s->dst, &conn->super.peer.cid);
        *s->dst++ = conn->super.host.src_cid.len;
        s->dst = emit_cid(s->dst, &conn->super.host.src_cid);
        /* token */
        if (s->current.first_byte == QUICLY_PACKET_TYPE_INITIAL) {
            s->dst = quicly_encodev(s->dst, conn->token.len);
            assert(s->dst_end - s->dst > conn->token.len);
            memcpy(s->dst, conn->token.base, conn->token.len);
            s->dst += conn->token.len;
        }
        /* payload length is filled laterwards (see commit_send_packet) */
        *s->dst++ = 0;
        *s->dst++ = 0;
    } else {
        s->dst = emit_cid(s->dst, &conn->super.peer.cid);
    }
    s->dst += QUICLY_SEND_PN_SIZE; /* space for PN bits, filled in at commit time */
    s->dst_payload_from = s->dst;
    assert(s->target.cipher->aead != NULL);
    s->dst_end -= s->target.cipher->aead->algo->tag_size;
    assert(s->dst_end - s->dst >= QUICLY_MAX_PN_SIZE - QUICLY_SEND_PN_SIZE);

    /* register to sentmap */
    if (conn->super.state < QUICLY_STATE_CLOSING) {
        uint8_t ack_epoch = get_epoch(s->current.first_byte);
        if (ack_epoch == QUICLY_EPOCH_0RTT)
            ack_epoch = QUICLY_EPOCH_1RTT;
        if ((ret = quicly_sentmap_prepare(&conn->egress.sentmap, conn->egress.packet_number, now, ack_epoch)) != 0)
            return ret;
    }

TargetReady:
    if (ack_eliciting) {
        s->target.ack_eliciting = 1;
        conn->egress.last_retransmittable_sent_at = now;
    }
    return 0;
}

static int allocate_frame(quicly_conn_t *conn, quicly_send_context_t *s, size_t min_space)
{
    return _do_allocate_frame(conn, s, min_space, 0);
}

static int allocate_ack_eliciting_frame(quicly_conn_t *conn, quicly_send_context_t *s, size_t min_space, quicly_sent_t **sent,
                                        quicly_sent_acked_cb acked)
{
    int ret;

    if ((ret = _do_allocate_frame(conn, s, min_space, 1)) != 0)
        return ret;
    if ((*sent = quicly_sentmap_allocate(&conn->egress.sentmap, acked)) == NULL)
        return PTLS_ERROR_NO_MEMORY;

    /* TODO return the remaining window that the sender can use */
    return ret;
}

static int send_ack(quicly_conn_t *conn, struct st_quicly_pn_space_t *space, quicly_send_context_t *s)
{
    uint64_t ack_delay;
    int ret;

    if (space->ack_queue.num_ranges == 0)
        return 0;

    /* calc ack_delay */
    if (space->largest_pn_received_at < now) {
        /* We underreport ack_delay up to 1 milliseconds assuming that QUICLY_LOCAL_ACK_DELAY_EXPONENT is 10. It's considered a
         * non-issue because our time measurement is at millisecond granurality anyways. */
        ack_delay = ((now - space->largest_pn_received_at) * 1000) >> QUICLY_LOCAL_ACK_DELAY_EXPONENT;
    } else {
        ack_delay = 0;
    }

Emit: /* emit an ACK frame */
    if ((ret = allocate_frame(conn, s, QUICLY_ACK_FRAME_CAPACITY)) != 0)
        return ret;
    uint8_t *dst = s->dst;
    dst = quicly_encode_ack_frame(dst, s->dst_end, &space->ack_queue, ack_delay);

    /* when there's no space, retry with a new MTU-sized packet */
    if (dst == NULL) {
        /* [rare case] A coalesced packet might not have enough space to hold only an ACK. If so, pad it, as that's easier than
         * rolling back. */
        if (s->dst == s->dst_payload_from) {
            assert(s->target.first_byte_at != s->target.packet->data.base);
            *s->dst++ = QUICLY_FRAME_TYPE_PADDING;
        }
        if ((ret = commit_send_packet(conn, s, 0)) != 0)
            return ret;
        goto Emit;
    }

    /* when there are no less than QUICLY_NUM_ACK_BLOCKS_TO_INDUCE_ACKACK (8) gaps, bundle PING once every 4 packets being sent */
    if (space->ack_queue.num_ranges >= QUICLY_NUM_ACK_BLOCKS_TO_INDUCE_ACKACK && conn->egress.packet_number % 4 == 0 &&
        dst < s->dst_end)
        *dst++ = QUICLY_FRAME_TYPE_PING;

    s->dst = dst;

    { /* save what's inflight */
        size_t i;
        for (i = 0; i != space->ack_queue.num_ranges; ++i) {
            quicly_sent_t *sent;
            if ((sent = quicly_sentmap_allocate(&conn->egress.sentmap, on_ack_ack)) == NULL)
                return PTLS_ERROR_NO_MEMORY;
            sent->data.ack.range = space->ack_queue.ranges[i];
        }
    }

    space->unacked_count = 0;

    return ret;
}

static int prepare_stream_state_sender(quicly_stream_t *stream, quicly_sender_state_t *sender, quicly_send_context_t *s,
                                       size_t min_space, quicly_sent_acked_cb ack_cb)
{
    quicly_sent_t *sent;
    int ret;

    if ((ret = allocate_ack_eliciting_frame(stream->conn, s, min_space, &sent, ack_cb)) != 0)
        return ret;
    sent->data.stream_state_sender.stream_id = stream->stream_id;
    *sender = QUICLY_SENDER_STATE_UNACKED;

    return 0;
}

static int send_stream_control_frames(quicly_stream_t *stream, quicly_send_context_t *s)
{
    int ret;

    /* send STOP_SENDING if necessray */
    if (stream->_send_aux.stop_sending.sender_state == QUICLY_SENDER_STATE_SEND) {
        /* FIXME also send an empty STREAM frame */
        if ((ret = prepare_stream_state_sender(stream, &stream->_send_aux.stop_sending.sender_state, s,
                                               QUICLY_STOP_SENDING_FRAME_CAPACITY, on_ack_stop_sending)) != 0)
            return ret;
        s->dst = quicly_encode_stop_sending_frame(s->dst, stream->stream_id, stream->_send_aux.stop_sending.error_code);
    }

    /* send MAX_STREAM_DATA if necessary */
    if (should_send_max_stream_data(stream)) {
        uint64_t new_value = stream->recvstate.data_off + stream->_recv_aux.window;
        quicly_sent_t *sent;
        /* prepare */
        if ((ret = allocate_ack_eliciting_frame(stream->conn, s, QUICLY_MAX_STREAM_DATA_FRAME_CAPACITY, &sent,
                                                on_ack_max_stream_data)) != 0)
            return ret;
        /* send */
        s->dst = quicly_encode_max_stream_data_frame(s->dst, stream->stream_id, new_value);
        /* register ack */
        sent->data.max_stream_data.stream_id = stream->stream_id;
        quicly_maxsender_record(&stream->_send_aux.max_stream_data_sender, new_value, &sent->data.max_stream_data.args);
        QUICLY_PROBE(MAX_STREAM_DATA_SEND, stream->conn, probe_now(), stream, new_value);
    }

    /* send RST_STREAM if necessary */
    if (stream->_send_aux.rst.sender_state == QUICLY_SENDER_STATE_SEND) {
        if ((ret = prepare_stream_state_sender(stream, &stream->_send_aux.rst.sender_state, s, QUICLY_RST_FRAME_CAPACITY,
                                               on_ack_rst_stream)) != 0)
            return ret;
        s->dst = quicly_encode_rst_stream_frame(s->dst, stream->stream_id, stream->_send_aux.rst.error_code,
                                                stream->sendstate.size_inflight);
    }

    return 0;
}

int quicly_is_flow_capped(quicly_conn_t *conn)
{
    return !(conn->egress.max_data.sent < conn->egress.max_data.permitted);
}

int quicly_can_send_stream_data(quicly_conn_t *conn, quicly_send_context_t *s)
{
    return s->num_packets < s->max_packets;
}

int quicly_send_stream(quicly_stream_t *stream, quicly_send_context_t *s)
{
    uint64_t off = stream->sendstate.pending.ranges[0].start, end_off;
    quicly_sent_t *sent;
    uint8_t *frame_type_at;
    size_t capacity, len;
    int ret, wrote_all, is_fin;

    /* write frame type, stream_id and offset, calculate capacity */
    if (stream->stream_id < 0) {
        if ((ret = allocate_ack_eliciting_frame(stream->conn, s,
                                                1 + quicly_encodev_capacity(off) + 2 /* type + len + offset + 1-byte payload */,
                                                &sent, on_ack_stream)) != 0)
            return ret;
        frame_type_at = NULL;
        *s->dst++ = QUICLY_FRAME_TYPE_CRYPTO;
        s->dst = quicly_encodev(s->dst, off);
        capacity = s->dst_end - s->dst;
    } else {
        uint8_t header[18], *hp = header + 1;
        hp = quicly_encodev(hp, stream->stream_id);
        if (off != 0) {
            header[0] = QUICLY_FRAME_TYPE_STREAM_BASE | QUICLY_FRAME_TYPE_STREAM_BIT_OFF;
            hp = quicly_encodev(hp, off);
        } else {
            header[0] = QUICLY_FRAME_TYPE_STREAM_BASE;
        }
        if (!quicly_sendstate_is_open(&stream->sendstate) && off == stream->sendstate.final_size) {
            /* special case for emitting FIN only */
            header[0] |= QUICLY_FRAME_TYPE_STREAM_BIT_FIN;
            if ((ret = allocate_ack_eliciting_frame(stream->conn, s, hp - header, &sent, on_ack_stream)) != 0)
                return ret;
            if (hp - header != s->dst_end - s->dst) {
                header[0] |= QUICLY_FRAME_TYPE_STREAM_BIT_LEN;
                *hp++ = 0; /* empty length */
            }
            memcpy(s->dst, header, hp - header);
            s->dst += hp - header;
            end_off = off;
            wrote_all = 1;
            is_fin = 1;
            goto UpdateState;
        }
        if ((ret = allocate_ack_eliciting_frame(stream->conn, s, hp - header + 1, &sent, on_ack_stream)) != 0)
            return ret;
        frame_type_at = s->dst;
        memcpy(s->dst, header, hp - header);
        s->dst += hp - header;
        capacity = s->dst_end - s->dst;
        /* cap by max_stream_data */
        if (off + capacity > stream->_send_aux.max_stream_data)
            capacity = stream->_send_aux.max_stream_data - off;
        /* cap by max_data */
        if (off + capacity > stream->sendstate.size_inflight) {
            uint64_t new_bytes = off + capacity - stream->sendstate.size_inflight;
            if (new_bytes > stream->conn->egress.max_data.permitted - stream->conn->egress.max_data.sent) {
                size_t max_stream_data =
                    stream->sendstate.size_inflight + stream->conn->egress.max_data.permitted - stream->conn->egress.max_data.sent;
                capacity = max_stream_data - off;
            }
        }
    }
    { /* cap the capacity to the current range */
        uint64_t range_capacity = stream->sendstate.pending.ranges[0].end - off;
        if (!quicly_sendstate_is_open(&stream->sendstate) && off + range_capacity > stream->sendstate.final_size) {
            assert(range_capacity > 1); /* see the special case above */
            range_capacity -= 1;
        }
        if (capacity > range_capacity)
            capacity = range_capacity;
    }

    /* write payload */
    assert(capacity != 0);
    len = capacity;
    stream->callbacks->on_send_emit(stream, (size_t)(off - stream->sendstate.acked.ranges[0].end), s->dst, &len, &wrote_all);
    if (stream->conn->super.state >= QUICLY_STATE_CLOSING) {
        return QUICLY_ERROR_IS_CLOSING;
    } else if (stream->_send_aux.rst.sender_state != QUICLY_SENDER_STATE_NONE) {
        return 0;
    }
    assert(len <= capacity);
    assert(len != 0);

    /* update s->dst, insert length if necessary */
    if (frame_type_at == NULL || len < s->dst_end - s->dst) {
        if (frame_type_at != NULL)
            *frame_type_at |= QUICLY_FRAME_TYPE_STREAM_BIT_LEN;
        size_t len_of_len = quicly_encodev_capacity(len);
        if (len_of_len + len > s->dst_end - s->dst) {
            len = s->dst_end - s->dst - len_of_len;
            wrote_all = 0;
        }
        memmove(s->dst + len_of_len, s->dst, len);
        s->dst = quicly_encodev(s->dst, len);
    }
    s->dst += len;
    end_off = off + len;

    /* determine if the frame incorporates FIN */
    if (!quicly_sendstate_is_open(&stream->sendstate) && end_off == stream->sendstate.final_size) {
        assert(end_off + 1 == stream->sendstate.pending.ranges[stream->sendstate.pending.num_ranges - 1].end);
        assert(frame_type_at != NULL);
        is_fin = 1;
        *frame_type_at |= QUICLY_FRAME_TYPE_STREAM_BIT_FIN;
    } else {
        is_fin = 0;
    }

UpdateState:
    QUICLY_PROBE(STREAM_SEND, stream->conn, probe_now(), stream, off, end_off - off, is_fin);
    QUICLY_PROBE(QUICTRACE_SEND_STREAM, stream->conn, probe_now(), stream, off, end_off - off, is_fin);
    /* update sendstate (and also MAX_DATA counter) */
    if (stream->sendstate.size_inflight < end_off) {
        if (stream->stream_id >= 0)
            stream->conn->egress.max_data.sent += end_off - stream->sendstate.size_inflight;
        stream->sendstate.size_inflight = end_off;
    }
    if ((ret = quicly_ranges_subtract(&stream->sendstate.pending, off, end_off + is_fin)) != 0)
        return ret;
    if (wrote_all) {
        if ((ret = quicly_ranges_subtract(&stream->sendstate.pending, stream->sendstate.size_inflight, UINT64_MAX)) != 0)
            return ret;
    }

    /* setup sentmap */
    sent->data.stream.stream_id = stream->stream_id;
    sent->data.stream.args.start = off;
    sent->data.stream.args.end = end_off + is_fin;

    return 0;
}

/**
 * Returns the timeout for sentmap entries. This timeout is also used as the duration of CLOSING / DRAINING state, and therefore be
 * longer than 3PTO. At the moment, the value is 4PTO.
 */
static int64_t get_sentmap_expiration_time(quicly_conn_t *conn)
{
    return quicly_rtt_get_pto(&conn->egress.loss.rtt, conn->super.peer.transport_params.max_ack_delay,
                              conn->egress.loss.conf->min_pto) *
           4;
}

static void init_acks_iter(quicly_conn_t *conn, quicly_sentmap_iter_t *iter)
{
    /* TODO find a better threshold */
    int64_t retire_before = now - get_sentmap_expiration_time(conn);
    const quicly_sent_packet_t *sent;

    quicly_sentmap_init_iter(&conn->egress.sentmap, iter);

    while ((sent = quicly_sentmap_get(iter))->sent_at <= retire_before && sent->bytes_in_flight == 0)
        quicly_sentmap_update(&conn->egress.sentmap, iter, QUICLY_SENTMAP_EVENT_EXPIRED, conn);
}

int discard_sentmap_by_epoch(quicly_conn_t *conn, unsigned ack_epochs)
{
    quicly_sentmap_iter_t iter;
    const quicly_sent_packet_t *sent;
    int ret = 0;

    init_acks_iter(conn, &iter);

    while ((sent = quicly_sentmap_get(&iter))->packet_number != UINT64_MAX) {
        if ((ack_epochs & (1u << sent->ack_epoch)) != 0) {
            if ((ret = quicly_sentmap_update(&conn->egress.sentmap, &iter, QUICLY_SENTMAP_EVENT_EXPIRED, conn)) != 0)
                return ret;
        } else {
            quicly_sentmap_skip(&iter);
        }
    }

    return ret;
}

/**
 * Determine frames to be retransmitted on crypto timeout or PTO.
 */
static int mark_packets_as_lost(quicly_conn_t *conn, size_t count)
{
    quicly_sentmap_iter_t iter;
    int ret;

    assert(count != 0);

    init_acks_iter(conn, &iter);

    while (quicly_sentmap_get(&iter)->packet_number < conn->egress.max_lost_pn)
        quicly_sentmap_skip(&iter);

    do {
        const quicly_sent_packet_t *sent = quicly_sentmap_get(&iter);
        uint64_t pn;
        if ((pn = sent->packet_number) == UINT64_MAX) {
            assert(conn->egress.sentmap.bytes_in_flight == 0);
            break;
        }
        if (sent->bytes_in_flight != 0)
            --count;
        if ((ret = quicly_sentmap_update(&conn->egress.sentmap, &iter, QUICLY_SENTMAP_EVENT_LOST, conn)) != 0)
            return ret;
        conn->egress.max_lost_pn = pn + 1;
    } while (count != 0);

    return 0;
}

/* this function ensures that the value returned in loss_time is when the next
 * application timer should be set for loss detection. if no timer is required,
 * loss_time is set to INT64_MAX.
 */
static int do_detect_loss(quicly_loss_t *ld, uint64_t largest_acked, uint32_t delay_until_lost, int64_t *loss_time)
{
    quicly_conn_t *conn = (void *)((char *)ld - offsetof(quicly_conn_t, egress.loss));
    quicly_sentmap_iter_t iter;
    const quicly_sent_packet_t *sent;
    uint64_t largest_newly_lost_pn = UINT64_MAX;
    int ret;

    *loss_time = INT64_MAX;

    init_acks_iter(conn, &iter);

    /* Mark packets as lost if they are smaller than the largest_acked and outside either time-threshold or packet-threshold
     * windows.
     */
    while ((sent = quicly_sentmap_get(&iter))->packet_number < largest_acked &&
           (sent->sent_at <= now - delay_until_lost || /* time threshold */
            (largest_acked >= QUICLY_LOSS_DEFAULT_PACKET_THRESHOLD &&
             sent->packet_number <= largest_acked - QUICLY_LOSS_DEFAULT_PACKET_THRESHOLD))) { /* packet threshold */
        if (sent->bytes_in_flight != 0 && conn->egress.max_lost_pn <= sent->packet_number) {
            if (sent->packet_number != largest_newly_lost_pn) {
                ++conn->super.stats.num_packets.lost;
                largest_newly_lost_pn = sent->packet_number;
                quicly_cc_on_lost(&conn->egress.cc, sent->bytes_in_flight, sent->packet_number, conn->egress.packet_number);
                QUICLY_PROBE(PACKET_LOST, conn, probe_now(), largest_newly_lost_pn);
                QUICLY_PROBE(QUICTRACE_LOST, conn, probe_now(), largest_newly_lost_pn);
            }
            if ((ret = quicly_sentmap_update(&conn->egress.sentmap, &iter, QUICLY_SENTMAP_EVENT_LOST, conn)) != 0)
                return ret;
        } else {
            quicly_sentmap_skip(&iter);
        }
    }
    if (largest_newly_lost_pn != UINT64_MAX) {
        conn->egress.max_lost_pn = largest_newly_lost_pn + 1;
        QUICLY_PROBE(CC_CONGESTION, conn, probe_now(), conn->egress.max_lost_pn, conn->egress.sentmap.bytes_in_flight,
                     conn->egress.cc.cwnd);
        QUICLY_PROBE(QUICTRACE_CC_LOST, conn, probe_now(), &conn->egress.loss.rtt, conn->egress.cc.cwnd,
                     conn->egress.sentmap.bytes_in_flight);
    }

    /* schedule time-threshold alarm if there is a packet outstanding that is smaller than largest_acked */
    while (sent->packet_number < largest_acked && sent->sent_at != INT64_MAX) {
        if (sent->bytes_in_flight != 0) {
            *loss_time = sent->sent_at + delay_until_lost;
            break;
        }
        quicly_sentmap_skip(&iter);
        sent = quicly_sentmap_get(&iter);
    }

    return 0;
}

static int send_max_streams(quicly_conn_t *conn, int uni, quicly_send_context_t *s)
{
    if (!should_send_max_streams(conn, uni))
        return 0;

    quicly_maxsender_t *maxsender = uni ? conn->ingress.max_streams.uni : conn->ingress.max_streams.bidi;
    struct st_quicly_conn_streamgroup_state_t *group = uni ? &conn->super.peer.uni : &conn->super.peer.bidi;
    int ret;

    uint64_t new_count =
        group->next_stream_id / 4 +
        (uni ? conn->super.ctx->transport_params.max_streams_uni : conn->super.ctx->transport_params.max_streams_bidi) -
        group->num_streams;

    quicly_sent_t *sent;
    if ((ret = allocate_ack_eliciting_frame(conn, s, QUICLY_MAX_STREAMS_FRAME_CAPACITY, &sent, on_ack_max_streams)) != 0)
        return ret;
    s->dst = quicly_encode_max_streams_frame(s->dst, uni, new_count);
    sent->data.max_streams.uni = uni;
    quicly_maxsender_record(maxsender, new_count, &sent->data.max_streams.args);

    QUICLY_PROBE(MAX_STREAMS_SEND, conn, probe_now(), new_count, uni);

    return 0;
}

static int send_streams_blocked(quicly_conn_t *conn, int uni, quicly_send_context_t *s)
{
    quicly_linklist_t *blocked_list = uni ? &conn->pending.streams.blocked.uni : &conn->pending.streams.blocked.bidi;
    int ret;

    if (!quicly_linklist_is_linked(blocked_list))
        return 0;

    struct st_quicly_max_streams_t *max_streams = uni ? &conn->egress.max_streams.uni : &conn->egress.max_streams.bidi;
    quicly_stream_t *oldest_blocked_stream =
        (void *)((char *)blocked_list->next - offsetof(quicly_stream_t, _send_aux.pending_link.control));
    assert(max_streams->count == oldest_blocked_stream->stream_id / 4);

    if (!quicly_maxsender_should_send_blocked(&max_streams->blocked_sender, max_streams->count))
        return 0;

    quicly_sent_t *sent;
    if ((ret = allocate_ack_eliciting_frame(conn, s, QUICLY_STREAMS_BLOCKED_FRAME_CAPACITY, &sent, on_ack_streams_blocked)) != 0)
        return ret;
    s->dst = quicly_encode_streams_blocked_frame(s->dst, uni, max_streams->count);
    sent->data.streams_blocked.uni = uni;
    quicly_maxsender_record(&max_streams->blocked_sender, max_streams->count, &sent->data.streams_blocked.args);

    QUICLY_PROBE(STREAMS_BLOCKED_SEND, conn, probe_now(), max_streams->count, uni);

    return 0;
}

static void open_blocked_streams(quicly_conn_t *conn, int uni)
{
    uint64_t count;
    quicly_linklist_t *anchor;

    if (uni) {
        count = conn->egress.max_streams.uni.count;
        anchor = &conn->pending.streams.blocked.uni;
    } else {
        count = conn->egress.max_streams.bidi.count;
        anchor = &conn->pending.streams.blocked.bidi;
    }

    while (quicly_linklist_is_linked(anchor)) {
        quicly_stream_t *stream = (void *)((char *)anchor->next - offsetof(quicly_stream_t, _send_aux.pending_link.control));
        if (stream->stream_id / 4 >= count)
            break;
        assert(stream->streams_blocked);
        quicly_linklist_unlink(&stream->_send_aux.pending_link.control);
        stream->streams_blocked = 0;
        stream->_send_aux.max_stream_data = quicly_stream_is_unidirectional(stream->stream_id)
                                                ? conn->super.peer.transport_params.max_stream_data.uni
                                                : conn->super.peer.transport_params.max_stream_data.bidi_remote;
        /* TODO retain separate flags for stream states so that we do not always need to sched for both control and data */
        sched_stream_control(stream);
        resched_stream_data(stream);
    }
}

static int send_handshake_done(quicly_conn_t *conn, quicly_send_context_t *s)
{
    quicly_sent_t *sent;
    int ret;

    if ((ret = allocate_ack_eliciting_frame(conn, s, 1, &sent, on_ack_handshake_done)) != 0)
        goto Exit;
    *s->dst++ = QUICLY_FRAME_TYPE_HANDSHAKE_DONE;
    conn->pending.flows &= ~QUICLY_PENDING_FLOW_HANDSHAKE_DONE_BIT;
    QUICLY_PROBE(HANDSHAKE_DONE_SEND, conn, probe_now());

    ret = 0;
Exit:
    return ret;
}

static int send_resumption_token(quicly_conn_t *conn, quicly_send_context_t *s)
{
    quicly_address_token_plaintext_t token;
    ptls_buffer_t tokenbuf;
    uint8_t tokenbuf_small[128];
    quicly_sent_t *sent;
    int ret;

    ptls_buffer_init(&tokenbuf, tokenbuf_small, sizeof(tokenbuf_small));

    /* build token */
    token = (quicly_address_token_plaintext_t){0, conn->super.ctx->now->cb(conn->super.ctx->now)};
    token.remote = conn->super.peer.address;
    /* TODO fill token.resumption */

    /* encrypt */
    if ((ret = conn->super.ctx->generate_resumption_token->cb(conn->super.ctx->generate_resumption_token, conn, &tokenbuf,
                                                              &token)) != 0)
        goto Exit;

    /* emit frame */
    if ((ret = allocate_ack_eliciting_frame(conn, s, quicly_new_token_frame_capacity(ptls_iovec_init(tokenbuf.base, tokenbuf.off)),
                                            &sent, on_ack_new_token)) != 0)
        goto Exit;
    sent->data.new_token.generation = conn->egress.new_token.generation;
    s->dst = quicly_encode_new_token_frame(s->dst, ptls_iovec_init(tokenbuf.base, tokenbuf.off));
    conn->pending.flows &= ~QUICLY_PENDING_FLOW_NEW_TOKEN_BIT;

    QUICLY_PROBE(NEW_TOKEN_SEND, conn, probe_now(), tokenbuf.base, tokenbuf.off, sent->data.new_token.generation);
    ret = 0;
Exit:
    ptls_buffer_dispose(&tokenbuf);
    return ret;
}

quicly_datagram_t *quicly_send_version_negotiation(quicly_context_t *ctx, struct sockaddr *dest_addr, ptls_iovec_t dest_cid,
                                                   struct sockaddr *src_addr, ptls_iovec_t src_cid)
{
    quicly_datagram_t *packet;
    uint8_t *dst;

    if ((packet = ctx->packet_allocator->alloc_packet(ctx->packet_allocator, ctx->max_packet_size)) == NULL)
        return NULL;
    set_address(&packet->dest, dest_addr);
    set_address(&packet->src, src_addr);
    dst = packet->data.base;

    /* type_flags */
    ctx->tls->random_bytes(dst, 1);
    *dst |= QUICLY_LONG_HEADER_BIT;
    ++dst;
    /* version */
    dst = quicly_encode32(dst, 0);
    /* connection-id */
    *dst++ = dest_cid.len;
    if (dest_cid.len != 0) {
        memcpy(dst, dest_cid.base, dest_cid.len);
        dst += dest_cid.len;
    }
    *dst++ = src_cid.len;
    if (src_cid.len != 0) {
        memcpy(dst, src_cid.base, src_cid.len);
        dst += src_cid.len;
    }
    /* supported_versions */
    dst = quicly_encode32(dst, QUICLY_PROTOCOL_VERSION);

    packet->data.len = dst - packet->data.base;

    return packet;
}

int quicly_retry_calc_cidpair_hash(ptls_hash_algorithm_t *sha256, ptls_iovec_t client_cid, ptls_iovec_t server_cid, uint64_t *value)
{
    uint8_t digest[PTLS_SHA256_DIGEST_SIZE], buf[(QUICLY_MAX_CID_LEN_V1 + 1) * 2], *p = buf;
    int ret;

    *p++ = (uint8_t)client_cid.len;
    memcpy(p, client_cid.base, client_cid.len);
    p += client_cid.len;
    *p++ = (uint8_t)server_cid.len;
    memcpy(p, server_cid.base, server_cid.len);
    p += server_cid.len;

    if ((ret = ptls_calc_hash(sha256, digest, buf, p - buf)) != 0)
        return ret;
    p = digest;
    *value = quicly_decode64((void *)&p);

    return 0;
}

quicly_datagram_t *quicly_send_retry(quicly_context_t *ctx, ptls_aead_context_t *token_encrypt_ctx, struct sockaddr *dest_addr,
                                     ptls_iovec_t dest_cid, struct sockaddr *src_addr, ptls_iovec_t src_cid, ptls_iovec_t odcid,
                                     ptls_iovec_t token_prefix, ptls_iovec_t appdata, ptls_aead_context_t **retry_aead_cache)
{
    quicly_address_token_plaintext_t token;
    quicly_datagram_t *packet = NULL;
    ptls_buffer_t buf;
    int ret;

    assert(!(src_cid.len == odcid.len && memcmp(src_cid.base, odcid.base, src_cid.len) == 0));

    /* build token as plaintext */
    token = (quicly_address_token_plaintext_t){1, ctx->now->cb(ctx->now)};
    set_address(&token.remote, dest_addr);
    set_address(&token.local, src_addr);

    set_cid(&token.retry.odcid, odcid);
    if ((ret = quicly_retry_calc_cidpair_hash(get_aes128gcmsha256(ctx)->hash, dest_cid, src_cid, &token.retry.cidpair_hash)) != 0)
        goto Exit;
    if (appdata.len != 0) {
        assert(appdata.len <= sizeof(token.appdata.bytes));
        memcpy(token.appdata.bytes, appdata.base, appdata.len);
        token.appdata.len = appdata.len;
    }

    /* start building the packet */
    if ((packet = ctx->packet_allocator->alloc_packet(ctx->packet_allocator, ctx->max_packet_size)) == NULL)
        goto Exit;
    set_address(&packet->dest, dest_addr);
    set_address(&packet->src, src_addr);
    ptls_buffer_init(&buf, packet->data.base, ctx->max_packet_size);

    /* first generate a pseudo packet */
    ptls_buffer_push_block(&buf, 1, { ptls_buffer_pushv(&buf, odcid.base, odcid.len); });
    ctx->tls->random_bytes(buf.base + buf.off, 1);
    buf.base[buf.off] = QUICLY_PACKET_TYPE_RETRY | (buf.base[buf.off] & 0x0f);
    ++buf.off;
    ptls_buffer_push32(&buf, QUICLY_PROTOCOL_VERSION);
    ptls_buffer_push_block(&buf, 1, { ptls_buffer_pushv(&buf, dest_cid.base, dest_cid.len); });
    ptls_buffer_push_block(&buf, 1, { ptls_buffer_pushv(&buf, src_cid.base, src_cid.len); });
    if (token_prefix.len != 0) {
        assert(token_prefix.len <= buf.capacity - buf.off);
        memcpy(buf.base + buf.off, token_prefix.base, token_prefix.len);
        buf.off += token_prefix.len;
    }
    if ((ret = quicly_encrypt_address_token(ctx->tls->random_bytes, token_encrypt_ctx, &buf, buf.off - token_prefix.len, &token)) !=
        0)
        goto Exit;

    /* append AEAD tag */
    ret = ptls_buffer_reserve(&buf, PTLS_AESGCM_TAG_SIZE);
    assert(ret == 0);
    assert(!buf.is_allocated);
    {
        ptls_aead_context_t *aead =
            retry_aead_cache != NULL && *retry_aead_cache != NULL ? *retry_aead_cache : create_retry_aead(ctx, 1);
        ptls_aead_encrypt(aead, buf.base + buf.off, "", 0, 0, buf.base, buf.off);
        if (retry_aead_cache != NULL) {
            *retry_aead_cache = aead;
        } else {
            ptls_aead_free(aead);
        }
    }
    buf.off += PTLS_AESGCM_TAG_SIZE;

    /* convert the image to a Retry packet, by stripping the ODCID field */
    memmove(buf.base, buf.base + odcid.len + 1, buf.off - (odcid.len + 1));
    buf.off -= odcid.len + 1;

    packet->data.len = buf.off;
    ret = 0;

Exit:
    if (ret != 0) {
        if (packet != NULL)
            ctx->packet_allocator->free_packet(ctx->packet_allocator, packet);
    }
    return packet;
}

static int send_handshake_flow(quicly_conn_t *conn, size_t epoch, quicly_send_context_t *s, int ack_only, int send_probe)
{
    struct st_quicly_pn_space_t *ack_space = NULL;
    int ret = 0;

    switch (epoch) {
    case QUICLY_EPOCH_INITIAL:
        if (conn->initial == NULL || (s->current.cipher = &conn->initial->cipher.egress)->aead == NULL)
            return 0;
        s->current.first_byte = QUICLY_PACKET_TYPE_INITIAL;
        ack_space = &conn->initial->super;
        break;
    case QUICLY_EPOCH_HANDSHAKE:
        if (conn->handshake == NULL || (s->current.cipher = &conn->handshake->cipher.egress)->aead == NULL)
            return 0;
        s->current.first_byte = QUICLY_PACKET_TYPE_HANDSHAKE;
        ack_space = &conn->handshake->super;
        break;
    default:
        assert(!"logic flaw");
        return 0;
    }

    /* send ACK */
    if (ack_space != NULL && ack_space->unacked_count != 0)
        if ((ret = send_ack(conn, ack_space, s)) != 0)
            goto Exit;

    if (!ack_only) {
        /* send data */
        while ((conn->pending.flows & (uint8_t)(1 << epoch)) != 0) {
            quicly_stream_t *stream = quicly_get_stream(conn, -(quicly_stream_id_t)(1 + epoch));
            assert(stream != NULL);
            if ((ret = quicly_send_stream(stream, s)) != 0)
                goto Exit;
            resched_stream_data(stream);
            send_probe = 0;
        }

        /* send probe if requested */
        if (send_probe) {
            if ((ret = _do_allocate_frame(conn, s, 1, 1)) != 0)
                goto Exit;
            *s->dst++ = QUICLY_FRAME_TYPE_PING;
            conn->egress.last_retransmittable_sent_at = now;
        }
    }

Exit:
    return ret;
}

static int send_connection_close(quicly_conn_t *conn, quicly_send_context_t *s)
{
    uint8_t frame_header_buf[1 + 8 + 8 + 8], *p;
    size_t reason_phrase_len = strlen(conn->egress.connection_close.reason_phrase);
    int ret;

    /* build the frame excluding the reason_phrase */
    p = frame_header_buf;
    *p++ = conn->egress.connection_close.frame_type != UINT64_MAX ? QUICLY_FRAME_TYPE_TRANSPORT_CLOSE
                                                                  : QUICLY_FRAME_TYPE_APPLICATION_CLOSE;
    p = quicly_encodev(p, conn->egress.connection_close.error_code);
    if (conn->egress.connection_close.frame_type != UINT64_MAX)
        p = quicly_encodev(p, conn->egress.connection_close.frame_type);
    p = quicly_encodev(p, reason_phrase_len);

    /* allocate and write the frame */
    if ((ret = allocate_frame(conn, s, p - frame_header_buf + reason_phrase_len)) != 0)
        return ret;
    memcpy(s->dst, frame_header_buf, p - frame_header_buf);
    s->dst += p - frame_header_buf;
    memcpy(s->dst, conn->egress.connection_close.reason_phrase, reason_phrase_len);
    s->dst += reason_phrase_len;

    ++conn->egress.connection_close.num_sent;

    if (conn->egress.connection_close.frame_type != UINT64_MAX) {
        QUICLY_PROBE(TRANSPORT_CLOSE_SEND, conn, probe_now(), conn->egress.connection_close.error_code,
                     conn->egress.connection_close.frame_type, conn->egress.connection_close.reason_phrase);
    } else {
        QUICLY_PROBE(APPLICATION_CLOSE_SEND, conn, probe_now(), conn->egress.connection_close.error_code,
                     conn->egress.connection_close.reason_phrase);
    }
    return 0;
}

static int update_traffic_key_cb(ptls_update_traffic_key_t *self, ptls_t *tls, int is_enc, size_t epoch, const void *secret)
{
    quicly_conn_t *conn = *ptls_get_data_ptr(tls);
    ptls_context_t *tlsctx = ptls_get_context(tls);
    ptls_cipher_suite_t *cipher = ptls_get_cipher(tls);
    ptls_cipher_context_t **hp_slot;
    ptls_aead_context_t **aead_slot;
    int ret;
    static const char *log_labels[2][4] = {
        {NULL, "QUIC_CLIENT_EARLY_TRAFFIC_SECRET", "QUIC_CLIENT_HANDSHAKE_TRAFFIC_SECRET", "QUIC_CLIENT_TRAFFIC_SECRET_0"},
        {NULL, NULL, "QUIC_SERVER_HANDSHAKE_TRAFFIC_SECRET", "QUIC_SERVER_TRAFFIC_SECRET_0"}};
    const char *log_label = log_labels[ptls_is_server(tls) == is_enc][epoch];

    QUICLY_PROBE(CRYPTO_UPDATE_SECRET, conn, probe_now(), is_enc, epoch, log_label, QUICLY_PROBE_HEXDUMP(secret, cipher->hash->digest_size));

    if (tlsctx->log_event != NULL) {
        char hexbuf[PTLS_MAX_DIGEST_SIZE * 2 + 1];
        ptls_hexdump(hexbuf, secret, cipher->hash->digest_size);
        tlsctx->log_event->cb(tlsctx->log_event, tls, log_label, "%s", hexbuf);
    }

#define SELECT_CIPHER_CONTEXT(p)                                                                                                   \
    do {                                                                                                                           \
        hp_slot = &(p)->header_protection;                                                                                         \
        aead_slot = &(p)->aead;                                                                                                    \
    } while (0)

    switch (epoch) {
    case QUICLY_EPOCH_0RTT:
        assert(is_enc == quicly_is_client(conn));
        if (conn->application == NULL && (ret = setup_application_space(conn)) != 0)
            return ret;
        if (is_enc) {
            SELECT_CIPHER_CONTEXT(&conn->application->cipher.egress.key);
        } else {
            hp_slot = &conn->application->cipher.ingress.header_protection.zero_rtt;
            aead_slot = &conn->application->cipher.ingress.aead[1];
        }
        break;
    case QUICLY_EPOCH_HANDSHAKE:
        if (conn->handshake == NULL && (ret = setup_handshake_space_and_flow(conn, QUICLY_EPOCH_HANDSHAKE)) != 0)
            return ret;
        SELECT_CIPHER_CONTEXT(is_enc ? &conn->handshake->cipher.egress : &conn->handshake->cipher.ingress);
        break;
    case QUICLY_EPOCH_1RTT: {
        if (is_enc)
            if ((ret = apply_peer_transport_params(conn)) != 0)
                return ret;
        if (conn->application == NULL && (ret = setup_application_space(conn)) != 0)
            return ret;
        uint8_t *secret_store;
        if (is_enc) {
            if (conn->application->cipher.egress.key.aead != NULL)
                dispose_cipher(&conn->application->cipher.egress.key);
            SELECT_CIPHER_CONTEXT(&conn->application->cipher.egress.key);
            secret_store = conn->application->cipher.egress.secret;
        } else {
            hp_slot = &conn->application->cipher.ingress.header_protection.one_rtt;
            aead_slot = &conn->application->cipher.ingress.aead[0];
            secret_store = conn->application->cipher.ingress.secret;
        }
        memcpy(secret_store, secret, cipher->hash->digest_size);
    } break;
    default:
        assert(!"logic flaw");
        break;
    }

#undef SELECT_CIPHER_CONTEXT

    if ((ret = setup_cipher(conn, epoch, is_enc, hp_slot, aead_slot, cipher->aead, cipher->hash, secret)) != 0)
        return ret;

    if (epoch == QUICLY_EPOCH_1RTT && is_enc) {
        /* update states now that we have 1-RTT write key */
        conn->application->one_rtt_writable = 1;
        open_blocked_streams(conn, 1);
        open_blocked_streams(conn, 0);
        /* send the first resumption token using the 0.5 RTT window */
        if (!quicly_is_client(conn) && conn->super.ctx->generate_resumption_token != NULL) {
            ret = quicly_send_resumption_token(conn);
            assert(ret == 0);
        }
    }

    return 0;
}

static int do_send(quicly_conn_t *conn, quicly_send_context_t *s)
{
    int restrict_sending = 0, ack_only = 0, ret;
    size_t min_packets_to_send = 0;

    /* handle timeouts */
    if (conn->egress.loss.alarm_at <= now) {
        if ((ret = quicly_loss_on_alarm(&conn->egress.loss, conn->egress.packet_number - 1,
                                        conn->egress.loss.largest_acked_packet_plus1 - 1, do_detect_loss, &min_packets_to_send,
                                        &restrict_sending)) != 0)
            goto Exit;
        assert(min_packets_to_send > 0);
        assert(min_packets_to_send <= s->max_packets);

        if (restrict_sending) {
            /* PTO (try to send new data when handshake is done, otherwise retire oldest handshake packets and retransmit) */
            QUICLY_PROBE(PTO, conn, probe_now(), conn->egress.sentmap.bytes_in_flight, conn->egress.cc.cwnd,
                         conn->egress.loss.pto_count);
            if (ptls_handshake_is_complete(conn->crypto.tls) && scheduler_can_send(conn)) {
                /* we have something to send (TODO we might want to make sure that we emit something even when the stream scheduler
                 * in fact sends nothing) */
            } else {
                /* mark something inflight as lost */
                if ((ret = mark_packets_as_lost(conn, min_packets_to_send)) != 0)
                    goto Exit;
            }
        }
    } else if (conn->idle_timeout.at <= now) {
        QUICLY_PROBE(IDLE_TIMEOUT, conn, probe_now());
        conn->super.state = QUICLY_STATE_DRAINING;
        destroy_all_streams(conn, 0, 0);
        return QUICLY_ERROR_FREE_CONNECTION;
    }

    s->send_window = calc_send_window(conn, min_packets_to_send * conn->super.ctx->max_packet_size, restrict_sending);
    if (s->send_window == 0)
        ack_only = 1;

    /* send handshake flows */
    if ((ret = send_handshake_flow(conn, QUICLY_EPOCH_INITIAL, s, ack_only,
                                   restrict_sending ||
                                       (conn->super.peer.address_validation.send_probe && conn->handshake == NULL))) != 0)
        goto Exit;
    if ((ret = send_handshake_flow(conn, QUICLY_EPOCH_HANDSHAKE, s, ack_only,
                                   restrict_sending || conn->super.peer.address_validation.send_probe)) != 0)
        goto Exit;

    /* send encrypted frames */
    if (conn->application != NULL && (s->current.cipher = &conn->application->cipher.egress.key)->header_protection != NULL) {
        s->current.first_byte = conn->application->one_rtt_writable ? QUICLY_QUIC_BIT : QUICLY_PACKET_TYPE_0RTT;
        /* acks */
        if (conn->application->one_rtt_writable && conn->egress.send_ack_at <= now && conn->application->super.unacked_count != 0) {
            if ((ret = send_ack(conn, &conn->application->super, s)) != 0)
                goto Exit;
        }
        if (!ack_only) {
            /* PTO, always send PING. This is the easiest thing to do in terms of timer control. */
            if (restrict_sending) {
                if ((ret = _do_allocate_frame(conn, s, 1, 1)) != 0)
                    goto Exit;
                *s->dst++ = QUICLY_FRAME_TYPE_PING;
            }
            /* take actions only permitted for short header packets */
            if (conn->application->one_rtt_writable) {
                /* send HANDSHAKE_DONE */
                if ((conn->pending.flows & QUICLY_PENDING_FLOW_HANDSHAKE_DONE_BIT) != 0 &&
                    (ret = send_handshake_done(conn, s)) != 0)
                    goto Exit;
                /* post-handshake messages */
                if ((conn->pending.flows & (uint8_t)(1 << QUICLY_EPOCH_1RTT)) != 0) {
                    quicly_stream_t *stream = quicly_get_stream(conn, -(1 + QUICLY_EPOCH_1RTT));
                    assert(stream != NULL);
                    if ((ret = quicly_send_stream(stream, s)) != 0)
                        goto Exit;
                    resched_stream_data(stream);
                }
                /* respond to all pending received PATH_CHALLENGE frames */
                if (conn->egress.path_challenge.head != NULL) {
                    do {
                        struct st_quicly_pending_path_challenge_t *c = conn->egress.path_challenge.head;
                        if ((ret = allocate_frame(conn, s, QUICLY_PATH_CHALLENGE_FRAME_CAPACITY)) != 0)
                            goto Exit;
                        s->dst = quicly_encode_path_challenge_frame(s->dst, c->is_response, c->data);
                        conn->egress.path_challenge.head = c->next;
                        free(c);
                    } while (conn->egress.path_challenge.head != NULL);
                    conn->egress.path_challenge.tail_ref = &conn->egress.path_challenge.head;
                }
                /* send max_streams frames */
                if ((ret = send_max_streams(conn, 1, s)) != 0)
                    goto Exit;
                if ((ret = send_max_streams(conn, 0, s)) != 0)
                    goto Exit;
                /* send connection-level flow control frame */
                if (should_send_max_data(conn)) {
                    quicly_sent_t *sent;
                    if ((ret = allocate_ack_eliciting_frame(conn, s, QUICLY_MAX_DATA_FRAME_CAPACITY, &sent, on_ack_max_data)) != 0)
                        goto Exit;
                    uint64_t new_value = conn->ingress.max_data.bytes_consumed + conn->super.ctx->transport_params.max_data;
                    s->dst = quicly_encode_max_data_frame(s->dst, new_value);
                    quicly_maxsender_record(&conn->ingress.max_data.sender, new_value, &sent->data.max_data.args);
                    QUICLY_PROBE(MAX_DATA_SEND, conn, probe_now(), new_value);
                }
                /* send streams_blocked frames */
                if ((ret = send_streams_blocked(conn, 1, s)) != 0)
                    goto Exit;
                if ((ret = send_streams_blocked(conn, 0, s)) != 0)
                    goto Exit;
                /* send NEW_TOKEN */
                if ((conn->pending.flows & QUICLY_PENDING_FLOW_NEW_TOKEN_BIT) != 0 && (ret = send_resumption_token(conn, s)) != 0)
                    goto Exit;
            }
            /* send stream-level control frames */
            while (s->num_packets != s->max_packets && quicly_linklist_is_linked(&conn->pending.streams.control)) {
                quicly_stream_t *stream = (void *)((char *)conn->pending.streams.control.next -
                                                   offsetof(quicly_stream_t, _send_aux.pending_link.control));
                if ((ret = send_stream_control_frames(stream, s)) != 0)
                    goto Exit;
                quicly_linklist_unlink(&stream->_send_aux.pending_link.control);
            }
            /* send STREAM frames */
            if ((ret = conn->super.ctx->stream_scheduler->do_send(conn->super.ctx->stream_scheduler, conn, s)) != 0)
                goto Exit;
        }
    }

Exit:
    if (ret == QUICLY_ERROR_SENDBUF_FULL)
        ret = 0;
    if (ret == 0 && s->target.packet != NULL)
        commit_send_packet(conn, s, 0);
    if (ret == 0) {
        if (conn->application == NULL || conn->application->super.unacked_count == 0)
            conn->egress.send_ack_at = INT64_MAX; /* we have sent ACKs for every epoch (or before address validation) */
        update_loss_alarm(conn);
        if (s->num_packets != 0)
            update_idle_timeout(conn, 0);
    }
    return ret;
}

int quicly_send(quicly_conn_t *conn, quicly_datagram_t **packets, size_t *num_packets)
{
    quicly_send_context_t s = {{NULL, -1}, {NULL, NULL, NULL}, packets, *num_packets};
    int ret;

    update_now(conn->super.ctx);

    /* bail out if there's nothing is scheduled to be sent */
    if (now < quicly_get_first_timeout(conn)) {
        *num_packets = 0;
        return 0;
    }

    QUICLY_PROBE(SEND, conn, probe_now(), conn->super.state,
                 QUICLY_PROBE_HEXDUMP(conn->super.peer.cid.cid, conn->super.peer.cid.len));

    if (conn->super.state >= QUICLY_STATE_CLOSING) {
        quicly_sentmap_iter_t iter;
        init_acks_iter(conn, &iter);
        /* check if the connection can be closed now (after 3 pto) */
        if (conn->super.state == QUICLY_STATE_DRAINING || conn->egress.connection_close.num_sent != 0) {
            if (quicly_sentmap_get(&iter)->packet_number == UINT64_MAX)
                return QUICLY_ERROR_FREE_CONNECTION;
        }
        if (conn->super.state == QUICLY_STATE_CLOSING && conn->egress.send_ack_at <= now) {
            destroy_all_streams(conn, 0, 0); /* delayed until the emission of CONNECTION_CLOSE frame to allow quicly_close to be
                                              * called from a stream handler */
            if (conn->application != NULL && conn->application->one_rtt_writable) {
                s.current.cipher = &conn->application->cipher.egress.key;
                s.current.first_byte = QUICLY_QUIC_BIT;
            } else if (conn->handshake != NULL && (s.current.cipher = &conn->handshake->cipher.egress)->aead != NULL) {
                s.current.first_byte = QUICLY_PACKET_TYPE_HANDSHAKE;
            } else {
                s.current.cipher = &conn->initial->cipher.egress;
                assert(s.current.cipher->aead != NULL);
                s.current.first_byte = QUICLY_PACKET_TYPE_INITIAL;
            }
            if ((ret = send_connection_close(conn, &s)) != 0)
                return ret;
            if ((ret = commit_send_packet(conn, &s, 0)) != 0)
                return ret;
        }
        /* wait at least 1ms */
        if ((conn->egress.send_ack_at = quicly_sentmap_get(&iter)->sent_at + get_sentmap_expiration_time(conn)) <= now)
            conn->egress.send_ack_at = now + 1;
        *num_packets = s.num_packets;
        return 0;
    }

    /* emit packets */
    if ((ret = do_send(conn, &s)) != 0)
        return ret;
    /* We might see the timer going back to the past, if time-threshold loss timer fires first without being able to make any
     * progress (i.e. due to the payload of lost packet being cancelled), then PTO for the previously sent packet.  To accomodate
     * that, we allow to rerun the do_send function just once.
     */
    if (s.num_packets == 0 && conn->egress.loss.alarm_at <= now) {
        assert(conn->egress.loss.alarm_at == now);
        if ((ret = do_send(conn, &s)) != 0)
            return ret;
    }
    assert_consistency(conn, 1);

    *num_packets = s.num_packets;
    return ret;
}

quicly_datagram_t *quicly_send_stateless_reset(quicly_context_t *ctx, struct sockaddr *dest_addr, struct sockaddr *src_addr,
                                               const void *src_cid)
{
    quicly_datagram_t *dgram;

    /* allocate packet, set peer address */
    if ((dgram = ctx->packet_allocator->alloc_packet(ctx->packet_allocator, QUICLY_STATELESS_RESET_PACKET_MIN_LEN)) == NULL)
        return NULL;
    set_address(&dgram->dest, dest_addr);
    set_address(&dgram->src, src_addr);

    /* build stateless reset packet */
    ctx->tls->random_bytes(dgram->data.base, QUICLY_STATELESS_RESET_PACKET_MIN_LEN - QUICLY_STATELESS_RESET_TOKEN_LEN);
    dgram->data.base[0] = (dgram->data.base[0] & ~QUICLY_LONG_HEADER_BIT) | QUICLY_QUIC_BIT;
    if (!ctx->cid_encryptor->generate_stateless_reset_token(
            ctx->cid_encryptor, dgram->data.base + QUICLY_STATELESS_RESET_PACKET_MIN_LEN - QUICLY_STATELESS_RESET_TOKEN_LEN,
            src_cid)) {
        ctx->packet_allocator->free_packet(ctx->packet_allocator, dgram);
        return NULL;
    }
    dgram->data.len = QUICLY_STATELESS_RESET_PACKET_MIN_LEN;

    return dgram;
}

int quicly_send_resumption_token(quicly_conn_t *conn)
{
    if (conn->super.state <= QUICLY_STATE_CONNECTED) {
        ++conn->egress.new_token.generation;
        conn->pending.flows |= QUICLY_PENDING_FLOW_NEW_TOKEN_BIT;
    }
    return 0;
}

static int on_end_closing(quicly_conn_t *conn, const quicly_sent_packet_t *packet, quicly_sent_t *sent,
                          quicly_sentmap_event_t event)
{
    /* we stop accepting frames by the time this ack callback is being registered */
    assert(event != QUICLY_SENTMAP_EVENT_ACKED);
    return 0;
}

static int enter_close(quicly_conn_t *conn, int host_is_initiating, int wait_draining)
{
    int ret;

    assert(conn->super.state < QUICLY_STATE_CLOSING);

    /* release all inflight info, register a close timeout */
    if ((ret = discard_sentmap_by_epoch(conn, ~0u)) != 0)
        return ret;
    if ((ret = quicly_sentmap_prepare(&conn->egress.sentmap, conn->egress.packet_number, now, QUICLY_EPOCH_INITIAL)) != 0)
        return ret;
    if (quicly_sentmap_allocate(&conn->egress.sentmap, on_end_closing) == NULL)
        return PTLS_ERROR_NO_MEMORY;
    quicly_sentmap_commit(&conn->egress.sentmap, 0);
    ++conn->egress.packet_number;

    if (host_is_initiating) {
        conn->super.state = QUICLY_STATE_CLOSING;
        conn->egress.send_ack_at = 0;
    } else {
        conn->super.state = QUICLY_STATE_DRAINING;
        conn->egress.send_ack_at = wait_draining ? now + get_sentmap_expiration_time(conn) : 0;
    }

    update_loss_alarm(conn);

    return 0;
}

int initiate_close(quicly_conn_t *conn, int err, uint64_t frame_type, const char *reason_phrase)
{
    uint16_t quic_error_code;

    if (conn->super.state >= QUICLY_STATE_CLOSING)
        return 0;

    if (reason_phrase == NULL)
        reason_phrase = "";

    /* convert error code to QUIC error codes */
    if (err == 0) {
        quic_error_code = 0;
        frame_type = QUICLY_FRAME_TYPE_PADDING;
    } else if (QUICLY_ERROR_IS_QUIC_TRANSPORT(err)) {
        quic_error_code = QUICLY_ERROR_GET_ERROR_CODE(err);
    } else if (QUICLY_ERROR_IS_QUIC_APPLICATION(err)) {
        quic_error_code = QUICLY_ERROR_GET_ERROR_CODE(err);
        frame_type = UINT64_MAX;
    } else if (PTLS_ERROR_GET_CLASS(err) == PTLS_ERROR_CLASS_SELF_ALERT) {
        quic_error_code = QUICLY_TRANSPORT_ERROR_TLS_ALERT_BASE + PTLS_ERROR_TO_ALERT(err);
    } else {
        quic_error_code = QUICLY_ERROR_GET_ERROR_CODE(QUICLY_TRANSPORT_ERROR_INTERNAL);
    }

    conn->egress.connection_close.error_code = quic_error_code;
    conn->egress.connection_close.frame_type = frame_type;
    conn->egress.connection_close.reason_phrase = reason_phrase;
    return enter_close(conn, 1, 0);
}

int quicly_close(quicly_conn_t *conn, int err, const char *reason_phrase)
{
    assert(err == 0 || QUICLY_ERROR_IS_QUIC_APPLICATION(err) || QUICLY_ERROR_IS_CONCEALED(err));
    update_now(conn->super.ctx);

    return initiate_close(conn, err, QUICLY_FRAME_TYPE_PADDING /* used when err == 0 */, reason_phrase);
}

static int get_stream_or_open_if_new(quicly_conn_t *conn, uint64_t stream_id, quicly_stream_t **stream)
{
    int ret = 0;

    if ((*stream = quicly_get_stream(conn, stream_id)) != NULL)
        goto Exit;

    if (quicly_stream_is_client_initiated(stream_id) != quicly_is_client(conn)) {
        /* check if stream id is within the bounds */
        if (stream_id / 4 >= quicly_get_ingress_max_streams(conn, quicly_stream_is_unidirectional(stream_id))) {
            ret = QUICLY_TRANSPORT_ERROR_STREAM_LIMIT;
            goto Exit;
        }
        /* open new streams upto given id */
        struct st_quicly_conn_streamgroup_state_t *group = get_streamgroup_state(conn, stream_id);
        if (group->next_stream_id <= stream_id) {
            uint64_t max_stream_data_local, max_stream_data_remote;
            if (quicly_stream_is_unidirectional(stream_id)) {
                max_stream_data_local = conn->super.ctx->transport_params.max_stream_data.uni;
                max_stream_data_remote = 0;
            } else {
                max_stream_data_local = conn->super.ctx->transport_params.max_stream_data.bidi_remote;
                max_stream_data_remote = conn->super.peer.transport_params.max_stream_data.bidi_local;
            }
            do {
                if ((*stream = open_stream(conn, group->next_stream_id, (uint32_t)max_stream_data_local, max_stream_data_remote)) ==
                    NULL) {
                    ret = PTLS_ERROR_NO_MEMORY;
                    goto Exit;
                }
                if ((ret = conn->super.ctx->stream_open->cb(conn->super.ctx->stream_open, *stream)) != 0) {
                    *stream = NULL;
                    goto Exit;
                }
                ++group->num_streams;
                group->next_stream_id += 4;
            } while (stream_id != (*stream)->stream_id);
        }
    }

Exit:
    return ret;
}

static int handle_crypto_frame(quicly_conn_t *conn, struct st_quicly_handle_payload_state_t *state)
{
    quicly_stream_frame_t frame;
    quicly_stream_t *stream;
    int ret;

    if ((ret = quicly_decode_crypto_frame(&state->src, state->end, &frame)) != 0)
        return ret;
    stream = quicly_get_stream(conn, -(quicly_stream_id_t)(1 + state->epoch));
    assert(stream != NULL);
    return apply_stream_frame(stream, &frame);
}

static int handle_stream_frame(quicly_conn_t *conn, struct st_quicly_handle_payload_state_t *state)
{
    quicly_stream_frame_t frame;
    quicly_stream_t *stream;
    int ret;

    if ((ret = quicly_decode_stream_frame(state->frame_type, &state->src, state->end, &frame)) != 0)
        return ret;
    QUICLY_PROBE(QUICTRACE_RECV_STREAM, conn, probe_now(), frame.stream_id, frame.offset, frame.data.len, (int)frame.is_fin);
    if ((ret = get_stream_or_open_if_new(conn, frame.stream_id, &stream)) != 0 || stream == NULL)
        return ret;
    return apply_stream_frame(stream, &frame);
}

static int handle_reset_stream_frame(quicly_conn_t *conn, struct st_quicly_handle_payload_state_t *state)
{
    quicly_reset_stream_frame_t frame;
    quicly_stream_t *stream;
    int ret;

    if ((ret = quicly_decode_reset_stream_frame(&state->src, state->end, &frame)) != 0)
        return ret;

    if ((ret = get_stream_or_open_if_new(conn, frame.stream_id, &stream)) != 0 || stream == NULL)
        return ret;

    if (!quicly_recvstate_transfer_complete(&stream->recvstate)) {
        uint64_t bytes_missing;
        if ((ret = quicly_recvstate_reset(&stream->recvstate, frame.final_offset, &bytes_missing)) != 0)
            return ret;
        stream->conn->ingress.max_data.bytes_consumed += bytes_missing;
        stream->callbacks->on_receive_reset(stream, QUICLY_ERROR_FROM_APPLICATION_ERROR_CODE(frame.app_error_code));
        if (stream->conn->super.state >= QUICLY_STATE_CLOSING)
            return QUICLY_ERROR_IS_CLOSING;
        if (stream_is_destroyable(stream))
            destroy_stream(stream, 0);
    }

    return 0;
}

static int handle_ack_frame(quicly_conn_t *conn, struct st_quicly_handle_payload_state_t *state)
{
    quicly_ack_frame_t frame;
    quicly_sentmap_iter_t iter;
    struct {
        uint64_t packet_number;
        int64_t sent_at;
    } largest_newly_acked = {UINT64_MAX, INT64_MAX};
    size_t bytes_acked = 0;
    int includes_ack_eliciting = 0, ret;

    if ((ret = quicly_decode_ack_frame(&state->src, state->end, &frame, state->frame_type == QUICLY_FRAME_TYPE_ACK_ECN)) != 0)
        return ret;

    uint64_t packet_number = frame.smallest_acknowledged;

    switch (state->epoch) {
    case QUICLY_EPOCH_0RTT:
        return QUICLY_TRANSPORT_ERROR_PROTOCOL_VIOLATION;
    case QUICLY_EPOCH_HANDSHAKE:
        conn->super.peer.address_validation.send_probe = 0;
        break;
    default:
        break;
    }

    init_acks_iter(conn, &iter);

    /* TODO log PNs being ACKed too late */

    size_t gap_index = frame.num_gaps;
    while (1) {
        uint64_t block_length = frame.ack_block_lengths[gap_index];
        if (block_length != 0) {
            QUICLY_PROBE(QUICTRACE_RECV_ACK, conn, probe_now(), packet_number, packet_number + block_length - 1);
            while (quicly_sentmap_get(&iter)->packet_number < packet_number)
                quicly_sentmap_skip(&iter);
            do {
                const quicly_sent_packet_t *sent;
                if ((sent = quicly_sentmap_get(&iter))->packet_number == packet_number) {
                    ++conn->super.stats.num_packets.ack_received;
                    if (state->epoch == sent->ack_epoch) {
                        largest_newly_acked.packet_number = packet_number;
                        largest_newly_acked.sent_at = sent->sent_at;
                        includes_ack_eliciting |= sent->ack_eliciting;
                        QUICLY_PROBE(PACKET_ACKED, conn, probe_now(), packet_number, 1);
                        if (sent->bytes_in_flight != 0) {
                            bytes_acked += sent->bytes_in_flight;
                        }
                        if ((ret = quicly_sentmap_update(&conn->egress.sentmap, &iter, QUICLY_SENTMAP_EVENT_ACKED, conn)) != 0)
                            return ret;
                        if (state->epoch == QUICLY_EPOCH_1RTT) {
                            struct st_quicly_application_space_t *space = conn->application;
                            if (space->cipher.egress.key_update_pn.last <= packet_number) {
                                space->cipher.egress.key_update_pn.last = UINT64_MAX;
                                space->cipher.egress.key_update_pn.next =
                                    conn->egress.packet_number + conn->super.ctx->max_packets_per_key;
                                QUICLY_PROBE(CRYPTO_SEND_KEY_UPDATE_CONFIRMED, conn, probe_now(), space->cipher.egress.key_update_pn.next);
                            }
                        }
                    } else {
                        quicly_sentmap_skip(&iter);
                    }
                }
                ++packet_number;
            } while (--block_length != 0);
        }
        if (gap_index-- == 0)
            break;
        packet_number += frame.gaps[gap_index];
    }

    QUICLY_PROBE(QUICTRACE_RECV_ACK_DELAY, conn, probe_now(), frame.ack_delay);

    /* Update loss detection engine on ack. The function uses ack_delay only when the largest_newly_acked is also the largest acked
     * so far. So, it does not matter if the ack_delay being passed in does not apply to the largest_newly_acked. */
    quicly_loss_on_ack_received(&conn->egress.loss, largest_newly_acked.packet_number, now, largest_newly_acked.sent_at,
                                frame.ack_delay, includes_ack_eliciting);

    /* OnPacketAcked and OnPacketAckedCC */
    if (bytes_acked > 0) {
        quicly_cc_on_acked(&conn->egress.cc, (uint32_t)bytes_acked, frame.largest_acknowledged,
                           (uint32_t)(conn->egress.sentmap.bytes_in_flight + bytes_acked));
        QUICLY_PROBE(QUICTRACE_CC_ACK, conn, probe_now(), &conn->egress.loss.rtt, conn->egress.cc.cwnd,
                     conn->egress.sentmap.bytes_in_flight);
    }

    QUICLY_PROBE(CC_ACK_RECEIVED, conn, probe_now(), frame.largest_acknowledged, bytes_acked, conn->egress.cc.cwnd,
                 conn->egress.sentmap.bytes_in_flight);

    /* loss-detection  */
    quicly_loss_detect_loss(&conn->egress.loss, frame.largest_acknowledged, do_detect_loss);
    update_loss_alarm(conn);

    return 0;
}

static int handle_max_stream_data_frame(quicly_conn_t *conn, struct st_quicly_handle_payload_state_t *state)
{
    quicly_max_stream_data_frame_t frame;
    quicly_stream_t *stream;
    int ret;

    if ((ret = quicly_decode_max_stream_data_frame(&state->src, state->end, &frame)) != 0)
        return ret;

    QUICLY_PROBE(MAX_STREAM_DATA_RECEIVE, conn, probe_now(), frame.stream_id, frame.max_stream_data);

    if (!quicly_stream_has_send_side(quicly_is_client(conn), frame.stream_id))
        return QUICLY_TRANSPORT_ERROR_FRAME_ENCODING;

    if ((stream = quicly_get_stream(conn, frame.stream_id)) == NULL)
        return 0;

    if (frame.max_stream_data < stream->_send_aux.max_stream_data)
        return 0;
    stream->_send_aux.max_stream_data = frame.max_stream_data;

    if (stream->_send_aux.rst.sender_state == QUICLY_SENDER_STATE_NONE)
        resched_stream_data(stream);

    return 0;
}

static int handle_data_blocked_frame(quicly_conn_t *conn, struct st_quicly_handle_payload_state_t *state)
{
    quicly_data_blocked_frame_t frame;
    int ret;

    if ((ret = quicly_decode_data_blocked_frame(&state->src, state->end, &frame)) != 0)
        return ret;

    QUICLY_PROBE(DATA_BLOCKED_RECEIVE, conn, probe_now(), frame.offset);

    quicly_maxsender_request_transmit(&conn->ingress.max_data.sender);
    if (should_send_max_data(conn))
        conn->egress.send_ack_at = 0;

    return 0;
}

static int handle_stream_data_blocked_frame(quicly_conn_t *conn, struct st_quicly_handle_payload_state_t *state)
{
    quicly_stream_data_blocked_frame_t frame;
    quicly_stream_t *stream;
    int ret;

    if ((ret = quicly_decode_stream_data_blocked_frame(&state->src, state->end, &frame)) != 0)
        return ret;

    QUICLY_PROBE(STREAM_DATA_BLOCKED_RECEIVE, conn, probe_now(), frame.stream_id, frame.offset);

    if (!quicly_stream_has_receive_side(quicly_is_client(conn), frame.stream_id))
        return QUICLY_TRANSPORT_ERROR_FRAME_ENCODING;

    if ((stream = quicly_get_stream(conn, frame.stream_id)) != NULL) {
        quicly_maxsender_request_transmit(&stream->_send_aux.max_stream_data_sender);
        if (should_send_max_stream_data(stream))
            sched_stream_control(stream);
    }

    return 0;
}

static int handle_streams_blocked_frame(quicly_conn_t *conn, struct st_quicly_handle_payload_state_t *state)
{
    quicly_streams_blocked_frame_t frame;
    int uni = state->frame_type == QUICLY_FRAME_TYPE_STREAMS_BLOCKED_UNI, ret;

    if ((ret = quicly_decode_streams_blocked_frame(&state->src, state->end, &frame)) != 0)
        return ret;

    QUICLY_PROBE(STREAMS_BLOCKED_RECEIVE, conn, probe_now(), frame.count, uni);

    quicly_maxsender_t *maxsender = uni ? conn->ingress.max_streams.uni : conn->ingress.max_streams.bidi;
    if (maxsender != NULL) {
        quicly_maxsender_request_transmit(maxsender);
        if (should_send_max_streams(conn, uni))
            conn->egress.send_ack_at = 0;
    }

    return 0;
}

static int handle_max_streams_frame(quicly_conn_t *conn, struct st_quicly_handle_payload_state_t *state)
{
    quicly_max_streams_frame_t frame;
    int uni = state->frame_type == QUICLY_FRAME_TYPE_MAX_STREAMS_UNI, ret;

    if ((ret = quicly_decode_max_streams_frame(&state->src, state->end, &frame)) != 0)
        return ret;

    QUICLY_PROBE(MAX_STREAMS_RECEIVE, conn, probe_now(), frame.count, uni);

    if ((ret = update_max_streams(uni ? &conn->egress.max_streams.uni : &conn->egress.max_streams.bidi, frame.count)) != 0)
        return ret;

    open_blocked_streams(conn, uni);

    return 0;
}

static int handle_path_challenge_frame(quicly_conn_t *conn, struct st_quicly_handle_payload_state_t *state)
{
    quicly_path_challenge_frame_t frame;
    int ret;

    if ((ret = quicly_decode_path_challenge_frame(&state->src, state->end, &frame)) != 0)
        return ret;
    return schedule_path_challenge(conn, 1, frame.data);
}

static int handle_path_response_frame(quicly_conn_t *conn, struct st_quicly_handle_payload_state_t *state)
{
    return QUICLY_TRANSPORT_ERROR_PROTOCOL_VIOLATION;
}

static int handle_new_token_frame(quicly_conn_t *conn, struct st_quicly_handle_payload_state_t *state)
{
    quicly_new_token_frame_t frame;
    int ret;

    if ((ret = quicly_decode_new_token_frame(&state->src, state->end, &frame)) != 0)
        return ret;
    QUICLY_PROBE(NEW_TOKEN_RECEIVE, conn, probe_now(), frame.token.base, frame.token.len);
    if (conn->super.ctx->save_resumption_token == NULL)
        return 0;
    return conn->super.ctx->save_resumption_token->cb(conn->super.ctx->save_resumption_token, conn, frame.token);
}

static int handle_stop_sending_frame(quicly_conn_t *conn, struct st_quicly_handle_payload_state_t *state)
{
    quicly_stop_sending_frame_t frame;
    quicly_stream_t *stream;
    int ret;

    if ((ret = quicly_decode_stop_sending_frame(&state->src, state->end, &frame)) != 0)
        return ret;

    if ((ret = get_stream_or_open_if_new(conn, frame.stream_id, &stream)) != 0 || stream == NULL)
        return ret;

    if (quicly_sendstate_is_open(&stream->sendstate)) {
        /* reset the stream, then notify the application */
        int err = QUICLY_ERROR_FROM_APPLICATION_ERROR_CODE(frame.app_error_code);
        quicly_reset_stream(stream, err);
        stream->callbacks->on_send_stop(stream, err);
        if (stream->conn->super.state >= QUICLY_STATE_CLOSING)
            return QUICLY_ERROR_IS_CLOSING;
    }

    return 0;
}

static int handle_max_data_frame(quicly_conn_t *conn, struct st_quicly_handle_payload_state_t *state)
{
    quicly_max_data_frame_t frame;
    int ret;

    if ((ret = quicly_decode_max_data_frame(&state->src, state->end, &frame)) != 0)
        return ret;

    QUICLY_PROBE(MAX_DATA_RECEIVE, conn, probe_now(), frame.max_data);

    if (frame.max_data < conn->egress.max_data.permitted)
        return 0;
    conn->egress.max_data.permitted = frame.max_data;

    return 0;
}

static int negotiate_using_version(quicly_conn_t *conn, uint32_t version)
{
    /* set selected version */
    conn->super.version = version;
    QUICLY_PROBE(VERSION_SWITCH, conn, probe_now(), version);

    /* reschedule all the packets that have been sent for immediate resend */
    return discard_sentmap_by_epoch(conn, ~0u);
}

static int handle_version_negotiation_packet(quicly_conn_t *conn, quicly_decoded_packet_t *packet)
{
#define CAN_SELECT(v) ((v) != conn->super.version && (v) == QUICLY_PROTOCOL_VERSION)

    const uint8_t *src = packet->octets.base + packet->encrypted_off, *end = packet->octets.base + packet->octets.len;

    if (src == end || (end - src) % 4 != 0)
        return QUICLY_TRANSPORT_ERROR_PROTOCOL_VIOLATION;
    while (src != end) {
        uint32_t supported_version = quicly_decode32(&src);
        if (CAN_SELECT(supported_version))
            return negotiate_using_version(conn, supported_version);
    }
    return QUICLY_ERROR_NO_COMPATIBLE_VERSION;

#undef CAN_SELECT
}

static int compare_socket_address(struct sockaddr *x, struct sockaddr *y)
{
#define CMP(a, b)                                                                                                                  \
    if (a != b)                                                                                                                    \
    return a < b ? -1 : 1

    CMP(x->sa_family, y->sa_family);

    if (x->sa_family == AF_INET) {
        struct sockaddr_in *xin = (void *)x, *yin = (void *)y;
        CMP(ntohl(xin->sin_addr.s_addr), ntohl(yin->sin_addr.s_addr));
        CMP(ntohs(xin->sin_port), ntohs(yin->sin_port));
    } else if (x->sa_family == AF_INET6) {
        struct sockaddr_in6 *xin6 = (void *)x, *yin6 = (void *)y;
        int r = memcmp(xin6->sin6_addr.s6_addr, yin6->sin6_addr.s6_addr, sizeof(xin6->sin6_addr.s6_addr));
        if (r != 0)
            return r;
        CMP(ntohs(xin6->sin6_port), ntohs(yin6->sin6_port));
        CMP(xin6->sin6_flowinfo, yin6->sin6_flowinfo);
        CMP(xin6->sin6_scope_id, yin6->sin6_scope_id);
    } else if (x->sa_family == AF_UNSPEC) {
        return 1;
    } else {
        assert(!"unknown sa_family");
    }

#undef CMP
    return 0;
}

static int is_stateless_reset(quicly_conn_t *conn, quicly_decoded_packet_t *decoded)
{
    switch (decoded->_is_stateless_reset_cached) {
    case QUICLY__DECODED_PACKET_CACHED_IS_STATELESS_RESET:
        return 1;
    case QUICLY__DECODED_PACKET_CACHED_NOT_STATELESS_RESET:
        return 0;
    default:
        break;
    }

    if (conn->super.peer.stateless_reset.token == NULL)
        return 0;
    if (decoded->octets.len < QUICLY_STATELESS_RESET_PACKET_MIN_LEN)
        return 0;
    if (memcmp(decoded->octets.base + decoded->octets.len - QUICLY_STATELESS_RESET_TOKEN_LEN,
               conn->super.peer.stateless_reset.token, QUICLY_STATELESS_RESET_TOKEN_LEN) != 0)
        return 0;

    return 1;
}

int quicly_is_destination(quicly_conn_t *conn, struct sockaddr *dest_addr, struct sockaddr *src_addr,
                          quicly_decoded_packet_t *decoded)
{
    if (QUICLY_PACKET_IS_LONG_HEADER(decoded->octets.base[0])) {
        /* long header: validate address, then consult the CID */
        if (compare_socket_address(&conn->super.peer.address.sa, src_addr) != 0)
            return 0;
        if (conn->super.host.address.sa.sa_family != AF_UNSPEC &&
            compare_socket_address(&conn->super.host.address.sa, dest_addr) != 0)
            return 0;
        /* server may see the CID generated by the client for Initial and 0-RTT packets */
        if (!quicly_is_client(conn) && decoded->cid.dest.might_be_client_generated) {
            if (quicly_cid_is_equal(&conn->super.host.offered_cid, decoded->cid.dest.encrypted))
                goto Found;
        }
    }

    if (conn->super.ctx->cid_encryptor != NULL) {
        if (conn->super.master_id.master_id == decoded->cid.dest.plaintext.master_id &&
            conn->super.master_id.thread_id == decoded->cid.dest.plaintext.thread_id &&
            conn->super.master_id.node_id == decoded->cid.dest.plaintext.node_id)
            goto Found;
        if (is_stateless_reset(conn, decoded))
            goto Found_StatelessReset;
    } else {
        if (compare_socket_address(&conn->super.peer.address.sa, src_addr) == 0)
            goto Found;
        if (conn->super.host.address.sa.sa_family != AF_UNSPEC &&
            compare_socket_address(&conn->super.host.address.sa, dest_addr) != 0)
            return 0;
    }

    /* not found */
    return 0;

Found:
    decoded->_is_stateless_reset_cached = QUICLY__DECODED_PACKET_CACHED_NOT_STATELESS_RESET;
    return 1;

Found_StatelessReset:
    decoded->_is_stateless_reset_cached = QUICLY__DECODED_PACKET_CACHED_IS_STATELESS_RESET;
    return 1;
}

static int handle_close(quicly_conn_t *conn, int err, uint64_t frame_type, ptls_iovec_t reason_phrase)
{
    int ret;

    if (conn->super.state >= QUICLY_STATE_CLOSING)
        return 0;

    /* switch to closing state, notify the app (at this moment the streams are accessible), then destroy the streams */
    if ((ret = enter_close(conn, 0, err != QUICLY_ERROR_RECEIVED_STATELESS_RESET)) != 0)
        return ret;
    if (conn->super.ctx->closed_by_peer != NULL)
        conn->super.ctx->closed_by_peer->cb(conn->super.ctx->closed_by_peer, conn, err, frame_type,
                                            (const char *)reason_phrase.base, reason_phrase.len);
    destroy_all_streams(conn, err, 0);

    return 0;
}

static int handle_transport_close_frame(quicly_conn_t *conn, struct st_quicly_handle_payload_state_t *state)
{
    quicly_transport_close_frame_t frame;
    int ret;

    if ((ret = quicly_decode_transport_close_frame(&state->src, state->end, &frame)) != 0)
        return ret;

    QUICLY_PROBE(TRANSPORT_CLOSE_RECEIVE, conn, probe_now(), frame.error_code, frame.frame_type,
                 QUICLY_PROBE_ESCAPE_UNSAFE_STRING(frame.reason_phrase.base, frame.reason_phrase.len));
    return handle_close(conn, QUICLY_ERROR_FROM_TRANSPORT_ERROR_CODE(frame.error_code), frame.frame_type, frame.reason_phrase);
}

static int handle_application_close_frame(quicly_conn_t *conn, struct st_quicly_handle_payload_state_t *state)
{
    quicly_application_close_frame_t frame;
    int ret;

    if ((ret = quicly_decode_application_close_frame(&state->src, state->end, &frame)) != 0)
        return ret;

    QUICLY_PROBE(APPLICATION_CLOSE_RECEIVE, conn, probe_now(), frame.error_code,
                 QUICLY_PROBE_ESCAPE_UNSAFE_STRING(frame.reason_phrase.base, frame.reason_phrase.len));
    return handle_close(conn, QUICLY_ERROR_FROM_APPLICATION_ERROR_CODE(frame.error_code), UINT64_MAX, frame.reason_phrase);
}

static int handle_padding_frame(quicly_conn_t *conn, struct st_quicly_handle_payload_state_t *state)
{
    return 0;
}

static int handle_ping_frame(quicly_conn_t *conn, struct st_quicly_handle_payload_state_t *state)
{
    return 0;
}

static int handle_new_connection_id_frame(quicly_conn_t *conn, struct st_quicly_handle_payload_state_t *state)
{
    quicly_new_connection_id_frame_t frame;
    return quicly_decode_new_connection_id_frame(&state->src, state->end, &frame);
}

static int handle_retire_connection_id_frame(quicly_conn_t *conn, struct st_quicly_handle_payload_state_t *state)
{
    return QUICLY_TRANSPORT_ERROR_PROTOCOL_VIOLATION;
}

static int handle_handshake_done_frame(quicly_conn_t *conn, struct st_quicly_handle_payload_state_t *state)
{
    int ret;

    QUICLY_PROBE(HANDSHAKE_DONE_RECEIVE, conn, probe_now());

    if (!quicly_is_client(conn))
        return QUICLY_TRANSPORT_ERROR_PROTOCOL_VIOLATION;

    assert(conn->initial == NULL);
    if (conn->handshake == NULL)
        return 0;

    conn->super.peer.address_validation.send_probe = 0;
    if ((ret = discard_handshake_context(conn, QUICLY_EPOCH_HANDSHAKE)) != 0)
        return ret;
    update_loss_alarm(conn);
    return 0;
}

static int handle_payload(quicly_conn_t *conn, size_t epoch, const uint8_t *_src, size_t _len, uint64_t *offending_frame_type,
                          int *is_ack_only)
{
    /* clang-format off */

    /* `frame_handlers` is an array of frame handlers and the properties of the frames, indexed by the ID of the frame. */
    static const struct {
        int (*cb)(quicly_conn_t *, struct st_quicly_handle_payload_state_t *); /* callback function that handles the frame */
        uint8_t permitted_epochs;  /* the epochs the frame can appear, calculated as bitwise-or of `1 << epoch` */
        uint8_t ack_eliciting;     /* boolean indicating if the frame is ack-eliciting */
    } frame_handlers[] = {
#define FRAME(n, i, z, h, o, ae)                                                                                                   \
    {                                                                                                                              \
        handle_##n##_frame,                                                                                                        \
        (i << QUICLY_EPOCH_INITIAL) | (z << QUICLY_EPOCH_0RTT) | (h << QUICLY_EPOCH_HANDSHAKE) | (o << QUICLY_EPOCH_1RTT),         \
        ae                                                                                                                         \
    }
        /*   +----------------------+-------------------+---------------+
         *   |                      |  permitted epochs |               |
         *   |        frame         +----+----+----+----+ ack-eliciting |
         *   |                      | IN | 0R | HS | 1R |               |
         *   +----------------------+----+----+----+----+---------------+ */
        FRAME( padding              ,  1 ,  1 ,  1 ,  1 ,             0 ), /* 0 */
        FRAME( ping                 ,  1 ,  1 ,  1 ,  1 ,             1 ),
        FRAME( ack                  ,  1 ,  0 ,  1 ,  1 ,             0 ),
        FRAME( ack                  ,  1 ,  0 ,  1 ,  1 ,             0 ),
        FRAME( reset_stream         ,  0 ,  1 ,  0 ,  1 ,             1 ),
        FRAME( stop_sending         ,  0 ,  1 ,  0 ,  1 ,             1 ),
        FRAME( crypto               ,  1 ,  0 ,  1 ,  1 ,             1 ),
        FRAME( new_token            ,  0 ,  0 ,  0 ,  1 ,             1 ),
        FRAME( stream               ,  0 ,  1 ,  0 ,  1 ,             1 ), /* 8 */
        FRAME( stream               ,  0 ,  1 ,  0 ,  1 ,             1 ),
        FRAME( stream               ,  0 ,  1 ,  0 ,  1 ,             1 ),
        FRAME( stream               ,  0 ,  1 ,  0 ,  1 ,             1 ),
        FRAME( stream               ,  0 ,  1 ,  0 ,  1 ,             1 ),
        FRAME( stream               ,  0 ,  1 ,  0 ,  1 ,             1 ),
        FRAME( stream               ,  0 ,  1 ,  0 ,  1 ,             1 ),
        FRAME( stream               ,  0 ,  1 ,  0 ,  1 ,             1 ),
        FRAME( max_data             ,  0 ,  1 ,  0 ,  1 ,             1 ), /* 16 */
        FRAME( max_stream_data      ,  0 ,  1 ,  0 ,  1 ,             1 ),
        FRAME( max_streams          ,  0 ,  1 ,  0 ,  1 ,             1 ),
        FRAME( max_streams          ,  0 ,  1 ,  0 ,  1 ,             1 ),
        FRAME( data_blocked         ,  0 ,  1 ,  0 ,  1 ,             1 ),
        FRAME( stream_data_blocked  ,  0 ,  1 ,  0 ,  1 ,             1 ),
        FRAME( streams_blocked      ,  0 ,  1 ,  0 ,  1 ,             1 ),
        FRAME( streams_blocked      ,  0 ,  1 ,  0 ,  1 ,             1 ),
        FRAME( new_connection_id    ,  0 ,  1 ,  0 ,  1 ,             1 ), /* 24 */
        FRAME( retire_connection_id ,  0 ,  0 ,  0 ,  1 ,             1 ),
        FRAME( path_challenge       ,  0 ,  1 ,  0 ,  1 ,             1 ),
        FRAME( path_response        ,  0 ,  0 ,  0 ,  1 ,             1 ),
        FRAME( transport_close      ,  1 ,  1 ,  1 ,  1 ,             0 ),
        FRAME( application_close    ,  0 ,  1 ,  0 ,  1 ,             0 ),
        FRAME( handshake_done       ,  0,   0 ,  0 ,  1 ,             1 ),
        /*   +----------------------+----+----+----+----+---------------+ */
#undef FRAME
    };
    /* clang-format on */

    struct st_quicly_handle_payload_state_t state = {_src, _src + _len, epoch};
    size_t num_frames = 0, num_frames_ack_eliciting = 0;
    int ret;

    do {
        state.frame_type = *state.src++;
        if (state.frame_type >= sizeof(frame_handlers) / sizeof(frame_handlers[0])) {
            ret = QUICLY_TRANSPORT_ERROR_FRAME_ENCODING;
            break;
        }
        if ((frame_handlers[state.frame_type].permitted_epochs & (1 << epoch)) == 0) {
            ret = QUICLY_TRANSPORT_ERROR_PROTOCOL_VIOLATION;
            break;
        }
        num_frames += 1;
        num_frames_ack_eliciting += frame_handlers[state.frame_type].ack_eliciting;
        if ((ret = (*frame_handlers[state.frame_type].cb)(conn, &state)) != 0)
            break;
    } while (state.src != state.end);

    *is_ack_only = num_frames_ack_eliciting == 0;
    if (ret != 0)
        *offending_frame_type = state.frame_type;
    return ret;
}

static int handle_stateless_reset(quicly_conn_t *conn)
{
    QUICLY_PROBE(STATELESS_RESET_RECEIVE, conn, probe_now());
    return handle_close(conn, QUICLY_ERROR_RECEIVED_STATELESS_RESET, UINT64_MAX, ptls_iovec_init("", 0));
}

int quicly_accept(quicly_conn_t **conn, quicly_context_t *ctx, struct sockaddr *dest_addr, struct sockaddr *src_addr,
                  quicly_decoded_packet_t *packet, quicly_address_token_plaintext_t *address_token,
                  const quicly_cid_plaintext_t *new_cid, ptls_handshake_properties_t *handshake_properties)
{
    struct st_quicly_cipher_context_t ingress_cipher = {NULL}, egress_cipher = {NULL};
    ptls_iovec_t payload;
    uint64_t next_expected_pn, pn, offending_frame_type = QUICLY_FRAME_TYPE_PADDING;
    int is_ack_only, ret;

    *conn = NULL;

    update_now(ctx);

    /* process initials only */
    if ((packet->octets.base[0] & QUICLY_PACKET_TYPE_BITMASK) != QUICLY_PACKET_TYPE_INITIAL) {
        ret = QUICLY_ERROR_PACKET_IGNORED;
        goto Exit;
    }
    if (packet->version != QUICLY_PROTOCOL_VERSION) {
        ret = QUICLY_ERROR_PACKET_IGNORED;
        goto Exit;
    }
    if (packet->cid.dest.encrypted.len < 8) {
        ret = QUICLY_TRANSPORT_ERROR_PROTOCOL_VIOLATION;
        goto Exit;
    }
    if ((ret = setup_initial_encryption(get_aes128gcmsha256(ctx), &ingress_cipher, &egress_cipher, packet->cid.dest.encrypted, 0,
                                        NULL)) != 0)
        goto Exit;
    next_expected_pn = 0; /* is this correct? do we need to take care of underflow? */
    if ((ret = decrypt_packet(ingress_cipher.header_protection, aead_decrypt_fixed_key, ingress_cipher.aead, &next_expected_pn,
                              packet, &pn, &payload)) != 0)
        goto Exit;

    /* create connection */
    if ((*conn = create_connection(ctx, NULL, src_addr, dest_addr, new_cid, handshake_properties)) == NULL) {
        ret = PTLS_ERROR_NO_MEMORY;
        goto Exit;
    }
    (*conn)->super.state = QUICLY_STATE_CONNECTED;
    set_cid(&(*conn)->super.peer.cid, packet->cid.src);
    set_cid(&(*conn)->super.host.offered_cid, packet->cid.dest.encrypted);
    if (address_token != NULL) {
        (*conn)->super.peer.address_validation.validated = 1;
        if (address_token->is_retry)
            set_cid(&(*conn)->retry_odcid, ptls_iovec_init(address_token->retry.odcid.cid, address_token->retry.odcid.len));
    }
    if ((ret = setup_handshake_space_and_flow(*conn, QUICLY_EPOCH_INITIAL)) != 0)
        goto Exit;
    (*conn)->initial->super.next_expected_packet_number = next_expected_pn;
    (*conn)->initial->cipher.ingress = ingress_cipher;
    ingress_cipher = (struct st_quicly_cipher_context_t){NULL};
    (*conn)->initial->cipher.egress = egress_cipher;
    egress_cipher = (struct st_quicly_cipher_context_t){NULL};
    (*conn)->crypto.handshake_properties.collected_extensions = server_collected_extensions;

    QUICLY_PROBE(ACCEPT, *conn, probe_now(), QUICLY_PROBE_HEXDUMP(packet->cid.dest.encrypted.base, packet->cid.dest.encrypted.len),
                 address_token);
    QUICLY_PROBE(CRYPTO_DECRYPT, *conn, probe_now(), pn, payload.base, payload.len);
    QUICLY_PROBE(QUICTRACE_RECV, *conn, probe_now(), pn);

    /* handle the input; we ignore is_ack_only, we consult if there's any output from TLS in response to CH anyways */
    (*conn)->super.stats.num_packets.received += 1;
    (*conn)->super.stats.num_bytes.received += packet->octets.len;
    if ((ret = handle_payload(*conn, QUICLY_EPOCH_INITIAL, payload.base, payload.len, &offending_frame_type, &is_ack_only)) != 0)
        goto Exit;
    if ((ret = record_receipt(*conn, &(*conn)->initial->super, pn, 0, QUICLY_EPOCH_INITIAL)) != 0)
        goto Exit;

Exit:
    if (*conn != NULL && ret != 0) {
        initiate_close(*conn, ret, offending_frame_type, "");
        ret = 0;
    }
    return ret;
}

int quicly_receive(quicly_conn_t *conn, struct sockaddr *dest_addr, struct sockaddr *src_addr, quicly_decoded_packet_t *packet)
{
    ptls_cipher_context_t *header_protection;
    struct {
        int (*cb)(void *, uint64_t, quicly_decoded_packet_t *, size_t, size_t *);
        void *ctx;
    } aead;
    struct st_quicly_pn_space_t **space;
    size_t epoch;
    ptls_iovec_t payload;
    uint64_t pn, offending_frame_type = QUICLY_FRAME_TYPE_PADDING;
    int is_ack_only, ret;

    update_now(conn->super.ctx);

    QUICLY_PROBE(RECEIVE, conn, probe_now(), QUICLY_PROBE_HEXDUMP(packet->cid.dest.encrypted.base, packet->cid.dest.encrypted.len),
                 packet->octets.base, packet->octets.len);

    if (is_stateless_reset(conn, packet)) {
        ret = handle_stateless_reset(conn);
        goto Exit;
    }

    /* FIXME check peer address */

    switch (conn->super.state) {
    case QUICLY_STATE_CLOSING:
        ++conn->egress.connection_close.num_packets_received;
        /* respond with a CONNECTION_CLOSE frame using exponential back-off */
        if (__builtin_popcountl(conn->egress.connection_close.num_packets_received) == 1)
            conn->egress.send_ack_at = 0;
        ret = 0;
        goto Exit;
    case QUICLY_STATE_DRAINING:
        ret = 0;
        goto Exit;
    default:
        break;
    }

    if (QUICLY_PACKET_IS_LONG_HEADER(packet->octets.base[0])) {
        if (conn->super.state == QUICLY_STATE_FIRSTFLIGHT) {
            if (packet->version == 0)
                return handle_version_negotiation_packet(conn, packet);
        }
        switch (packet->octets.base[0] & QUICLY_PACKET_TYPE_BITMASK) {
        case QUICLY_PACKET_TYPE_RETRY: {
            assert(packet->encrypted_off + PTLS_AESGCM_TAG_SIZE == packet->octets.len);
            /* check the packet */
            if (quicly_cid_is_equal(&conn->super.peer.cid, packet->cid.src)) {
                ret = QUICLY_ERROR_PACKET_IGNORED;
                goto Exit;
            }
            /* do not accept a second Retry */
            if (conn->retry_odcid.len != 0) {
                ret = QUICLY_ERROR_PACKET_IGNORED;
                goto Exit;
            }
            { /* validate the AEAD tag */
                size_t pseudo_packet_len = 1 + conn->super.peer.cid.len + packet->encrypted_off;
                uint8_t pseudo_packet[pseudo_packet_len];
                pseudo_packet[0] = (uint8_t)conn->super.peer.cid.len;
                memcpy(pseudo_packet + 1, conn->super.peer.cid.cid, conn->super.peer.cid.len);
                memcpy(pseudo_packet + 1 + conn->super.peer.cid.len, packet->octets.base, packet->encrypted_off);
                ptls_aead_context_t *aead = create_retry_aead(conn->super.ctx, 0);
                int aead_ok = ptls_aead_decrypt(aead, packet->octets.base + packet->encrypted_off,
                                                packet->octets.base + packet->encrypted_off, PTLS_AESGCM_TAG_SIZE, 0, pseudo_packet,
                                                pseudo_packet_len) == 0;
                ptls_aead_free(aead);
                if (!aead_ok) {
                    ret = QUICLY_ERROR_PACKET_IGNORED;
                    goto Exit;
                }
            }
            /* check size of the Retry packet */
            if (packet->token.len > QUICLY_MAX_TOKEN_LEN) {
                ret = QUICLY_ERROR_PACKET_IGNORED; /* TODO this is a immediate fatal error, chose a better error code */
                goto Exit;
            }
            /* store token and ODCID */
            free(conn->token.base);
            if ((conn->token.base = malloc(packet->token.len)) == NULL) {
                ret = PTLS_ERROR_NO_MEMORY;
                goto Exit;
            }
            memcpy(conn->token.base, packet->token.base, packet->token.len);
            conn->token.len = packet->token.len;
            conn->retry_odcid = conn->super.peer.cid;
            /* update DCID */
            set_cid(&conn->super.peer.cid, packet->cid.src);
            /* replace initial keys */
            dispose_cipher(&conn->initial->cipher.ingress);
            dispose_cipher(&conn->initial->cipher.egress);
            if ((ret = setup_initial_encryption(get_aes128gcmsha256(conn->super.ctx), &conn->initial->cipher.ingress,
                                                &conn->initial->cipher.egress,
                                                ptls_iovec_init(conn->super.peer.cid.cid, conn->super.peer.cid.len), 1, NULL)) != 0)
                goto Exit;
            /* schedule retransmit */
            ret = discard_sentmap_by_epoch(conn, ~0u);
            goto Exit;
        } break;
        case QUICLY_PACKET_TYPE_INITIAL:
            if (conn->initial == NULL || (header_protection = conn->initial->cipher.ingress.header_protection) == NULL) {
                ret = QUICLY_ERROR_PACKET_IGNORED;
                goto Exit;
            }
            /* update cid if this is the first Initial packet that's being received */
            if (conn->super.state == QUICLY_STATE_FIRSTFLIGHT) {
                assert(quicly_is_client(conn));
                memcpy(conn->super.peer.cid.cid, packet->cid.src.base, packet->cid.src.len);
                conn->super.peer.cid.len = packet->cid.src.len;
            }
            aead.cb = aead_decrypt_fixed_key;
            aead.ctx = conn->initial->cipher.ingress.aead;
            space = (void *)&conn->initial;
            epoch = QUICLY_EPOCH_INITIAL;
            break;
        case QUICLY_PACKET_TYPE_HANDSHAKE:
            if (conn->handshake == NULL || (header_protection = conn->handshake->cipher.ingress.header_protection) == NULL) {
                ret = QUICLY_ERROR_PACKET_IGNORED;
                goto Exit;
            }
            aead.cb = aead_decrypt_fixed_key;
            aead.ctx = conn->handshake->cipher.ingress.aead;
            space = (void *)&conn->handshake;
            epoch = QUICLY_EPOCH_HANDSHAKE;
            break;
        case QUICLY_PACKET_TYPE_0RTT:
            if (quicly_is_client(conn)) {
                ret = QUICLY_ERROR_PACKET_IGNORED;
                goto Exit;
            }
            if (conn->application == NULL ||
                (header_protection = conn->application->cipher.ingress.header_protection.zero_rtt) == NULL) {
                ret = QUICLY_ERROR_PACKET_IGNORED;
                goto Exit;
            }
            aead.cb = aead_decrypt_fixed_key;
            aead.ctx = conn->application->cipher.ingress.aead[1];
            space = (void *)&conn->application;
            epoch = QUICLY_EPOCH_0RTT;
            break;
        default:
            ret = QUICLY_ERROR_PACKET_IGNORED;
            goto Exit;
        }
    } else {
        /* short header packet */
        if (conn->application == NULL ||
            (header_protection = conn->application->cipher.ingress.header_protection.one_rtt) == NULL) {
            ret = QUICLY_ERROR_PACKET_IGNORED;
            goto Exit;
        }
        aead.cb = aead_decrypt_1rtt;
        aead.ctx = conn;
        space = (void *)&conn->application;
        epoch = QUICLY_EPOCH_1RTT;
    }

    /* decrypt */
    if ((ret = decrypt_packet(header_protection, aead.cb, aead.ctx, &(*space)->next_expected_packet_number, packet, &pn,
                              &payload)) != 0) {
        ++conn->super.stats.num_packets.decryption_failed;
        QUICLY_PROBE(CRYPTO_DECRYPT, conn, probe_now(), pn, NULL, 0);
        goto Exit;
    }

    QUICLY_PROBE(CRYPTO_DECRYPT, conn, probe_now(), pn, payload.base, payload.len);
    QUICLY_PROBE(QUICTRACE_RECV, conn, probe_now(), pn);

    /* update states */
    if (conn->super.state == QUICLY_STATE_FIRSTFLIGHT)
        conn->super.state = QUICLY_STATE_CONNECTED;
    conn->super.stats.num_packets.received += 1;
    conn->super.stats.num_bytes.received += packet->octets.len;

    /* state updates, that are triggered by the receipt of a packet */
    if (epoch == QUICLY_EPOCH_HANDSHAKE && conn->initial != NULL) {
        /* Discard Initial space before processing the payload of the Handshake packet to avoid the chance of an ACK frame included
         * in the Handshake packet setting a loss timer for the Initial packet. */
        if ((ret = discard_handshake_context(conn, QUICLY_EPOCH_INITIAL)) != 0)
            goto Exit;
        update_loss_alarm(conn);
        conn->super.peer.address_validation.validated = 1;
    }

    /* handle the payload */
    if ((ret = handle_payload(conn, epoch, payload.base, payload.len, &offending_frame_type, &is_ack_only)) != 0)
        goto Exit;
    if (*space != NULL && conn->super.state < QUICLY_STATE_CLOSING) {
        if ((ret = record_receipt(conn, *space, pn, is_ack_only, epoch)) != 0)
            goto Exit;
    }

    /* state updates post payload processing */
    switch (epoch) {
    case QUICLY_EPOCH_INITIAL:
        assert(conn->initial != NULL);
        if (quicly_is_client(conn) && conn->handshake != NULL && conn->handshake->cipher.egress.aead != NULL) {
            if ((ret = discard_handshake_context(conn, QUICLY_EPOCH_INITIAL)) != 0)
                goto Exit;
            update_loss_alarm(conn);
        }
        break;
    case QUICLY_EPOCH_HANDSHAKE:
        if (quicly_is_client(conn)) {
            /* Running as a client.
             * Respect "disable_migration" TP sent by the peer at the end of the TLS handshake. */
            if (conn->super.host.address.sa.sa_family == AF_UNSPEC && dest_addr != NULL && dest_addr->sa_family != AF_UNSPEC &&
                ptls_handshake_is_complete(conn->crypto.tls) && conn->super.peer.transport_params.disable_active_migration)
                set_address(&conn->super.host.address, dest_addr);
        } else {
            /* Running as a server.
             * If handshake was just completed, drop handshake context, schedule the first emission of HANDSHAKE_DONE frame. */
            if (ptls_handshake_is_complete(conn->crypto.tls)) {
                if ((ret = discard_handshake_context(conn, QUICLY_EPOCH_HANDSHAKE)) != 0)
                    goto Exit;
                assert(conn->handshake == NULL);
                conn->pending.flows |= QUICLY_PENDING_FLOW_HANDSHAKE_DONE_BIT;
            }
        }
        break;
    case QUICLY_EPOCH_1RTT:
        if (!is_ack_only && should_send_max_data(conn))
            conn->egress.send_ack_at = 0;
        break;
    default:
        break;
    }

    update_idle_timeout(conn, 1);

Exit:
    switch (ret) {
    case 0:
        /* Avoid time in the past being emitted by quicly_get_first_timeout. We hit the condition below when retransmission is
         * suspended by the 3x limit (in which case we have loss.alarm_at set but return INT64_MAX from quicly_get_first_timeout
         * until we receive something from the client).
         */
        if (conn->egress.loss.alarm_at < now)
            conn->egress.loss.alarm_at = now;
        assert_consistency(conn, 0);
        break;
    case QUICLY_ERROR_PACKET_IGNORED:
        break;
    default: /* close connection */
        initiate_close(conn, ret, offending_frame_type, "");
        ret = 0;
        break;
    }
    return ret;
}

int quicly_open_stream(quicly_conn_t *conn, quicly_stream_t **_stream, int uni)
{
    quicly_stream_t *stream;
    struct st_quicly_conn_streamgroup_state_t *group;
    uint64_t *max_stream_count;
    uint32_t max_stream_data_local;
    uint64_t max_stream_data_remote;
    int ret;

    /* determine the states */
    if (uni) {
        group = &conn->super.host.uni;
        max_stream_count = &conn->egress.max_streams.uni.count;
        max_stream_data_local = 0;
        max_stream_data_remote = conn->super.peer.transport_params.max_stream_data.uni;
    } else {
        group = &conn->super.host.bidi;
        max_stream_count = &conn->egress.max_streams.bidi.count;
        max_stream_data_local = (uint32_t)conn->super.ctx->transport_params.max_stream_data.bidi_local;
        max_stream_data_remote = conn->super.peer.transport_params.max_stream_data.bidi_remote;
    }

    /* open */
    if ((stream = open_stream(conn, group->next_stream_id, max_stream_data_local, max_stream_data_remote)) == NULL)
        return PTLS_ERROR_NO_MEMORY;
    ++group->num_streams;
    group->next_stream_id += 4;

    /* adjust blocked */
    if (stream->stream_id / 4 >= *max_stream_count) {
        stream->streams_blocked = 1;
        quicly_linklist_insert((uni ? &conn->pending.streams.blocked.uni : &conn->pending.streams.blocked.bidi)->prev,
                               &stream->_send_aux.pending_link.control);
    }

    /* application-layer initialization */
    if ((ret = conn->super.ctx->stream_open->cb(conn->super.ctx->stream_open, stream)) != 0)
        return ret;

    *_stream = stream;
    return 0;
}

void quicly_reset_stream(quicly_stream_t *stream, int err)
{
    assert(quicly_stream_has_send_side(quicly_is_client(stream->conn), stream->stream_id));
    assert(QUICLY_ERROR_IS_QUIC_APPLICATION(err));
    assert(stream->_send_aux.rst.sender_state == QUICLY_SENDER_STATE_NONE);
    assert(!quicly_sendstate_transfer_complete(&stream->sendstate));

    /* dispose sendbuf state */
    quicly_sendstate_reset(&stream->sendstate);

    /* setup RST_STREAM */
    stream->_send_aux.rst.sender_state = QUICLY_SENDER_STATE_SEND;
    stream->_send_aux.rst.error_code = QUICLY_ERROR_GET_ERROR_CODE(err);

    /* schedule for delivery */
    sched_stream_control(stream);
    resched_stream_data(stream);
}

void quicly_request_stop(quicly_stream_t *stream, int err)
{
    assert(quicly_stream_has_receive_side(quicly_is_client(stream->conn), stream->stream_id));
    assert(QUICLY_ERROR_IS_QUIC_APPLICATION(err));

    /* send STOP_SENDING if the incoming side of the stream is still open */
    if (stream->recvstate.eos == UINT64_MAX && stream->_send_aux.stop_sending.sender_state == QUICLY_SENDER_STATE_NONE) {
        stream->_send_aux.stop_sending.sender_state = QUICLY_SENDER_STATE_SEND;
        stream->_send_aux.stop_sending.error_code = QUICLY_ERROR_GET_ERROR_CODE(err);
        sched_stream_control(stream);
    }
}

socklen_t quicly_get_socklen(struct sockaddr *sa)
{
    switch (sa->sa_family) {
    case AF_INET:
        return sizeof(struct sockaddr_in);
    case AF_INET6:
        return sizeof(struct sockaddr_in6);
    default:
        assert(!"unexpected socket type");
        return 0;
    }
}

char *quicly_escape_unsafe_string(char *buf, const void *bytes, size_t len)
{
    char *dst = buf;
    const char *src = bytes, *end = src + len;

    for (; src != end; ++src) {
        if (('0' <= *src && *src <= 0x7e) && !(*src == '"' || *src == '\'' || *src == '\\')) {
            *dst++ = *src;
        } else {
            *dst++ = '\\';
            *dst++ = 'x';
            quicly_byte_to_hex(dst, (uint8_t)*src);
        }
    }
    *dst = '\0';

    return buf;
}

char *quicly_hexdump(const uint8_t *bytes, size_t len, size_t indent)
{
    size_t i, line, row, bufsize = indent == SIZE_MAX ? len * 2 + 1 : (indent + 5 + 3 * 16 + 2 + 16 + 1) * ((len + 15) / 16) + 1;
    char *buf, *p;

    if ((buf = malloc(bufsize)) == NULL)
        return NULL;
    p = buf;
    if (indent == SIZE_MAX) {
        for (i = 0; i != len; ++i) {
            quicly_byte_to_hex(p, bytes[i]);
            p += 2;
        }
    } else {
        for (line = 0; line * 16 < len; ++line) {
            for (i = 0; i < indent; ++i)
                *p++ = ' ';
            quicly_byte_to_hex(p, (line >> 4) & 0xff);
            p += 2;
            quicly_byte_to_hex(p, (line << 4) & 0xff);
            p += 2;
            *p++ = ' ';
            for (row = 0; row < 16; ++row) {
                *p++ = row == 8 ? '-' : ' ';
                if (line * 16 + row < len) {
                    quicly_byte_to_hex(p, bytes[line * 16 + row]);
                    p += 2;
                } else {
                    *p++ = ' ';
                    *p++ = ' ';
                }
            }
            *p++ = ' ';
            *p++ = ' ';
            for (row = 0; row < 16; ++row) {
                if (line * 16 + row < len) {
                    int ch = bytes[line * 16 + row];
                    *p++ = 0x20 <= ch && ch < 0x7f ? ch : '.';
                } else {
                    *p++ = ' ';
                }
            }
            *p++ = '\n';
        }
    }
    *p++ = '\0';

    assert(p - buf <= bufsize);

    return buf;
}

void quicly_amend_ptls_context(ptls_context_t *ptls)
{
    static ptls_update_traffic_key_t update_traffic_key = {update_traffic_key_cb};

    ptls->omit_end_of_early_data = 1;
    ptls->max_early_data_size = UINT32_MAX;
    ptls->update_traffic_key = &update_traffic_key;
}

int quicly_encrypt_address_token(void (*random_bytes)(void *, size_t), ptls_aead_context_t *aead, ptls_buffer_t *buf,
                                 size_t start_off, const quicly_address_token_plaintext_t *plaintext)
{
    int ret;

    /* IV */
    if ((ret = ptls_buffer_reserve(buf, aead->algo->iv_size)) != 0)
        goto Exit;
    random_bytes(buf->base + buf->off, aead->algo->iv_size);
    buf->off += aead->algo->iv_size;

    size_t enc_start = buf->off;

    /* data */
    ptls_buffer_push64(buf, (!!plaintext->is_retry) | ((uint64_t)plaintext->issued_at << 1));
    {
        uint16_t port;
        ptls_buffer_push_block(buf, 1, {
            switch (plaintext->remote.sa.sa_family) {
            case AF_INET:
                ptls_buffer_pushv(buf, &plaintext->remote.sin.sin_addr.s_addr, 4);
                port = ntohs(plaintext->remote.sin.sin_port);
                break;
            case AF_INET6:
                ptls_buffer_pushv(buf, &plaintext->remote.sin6.sin6_addr, 16);
                port = ntohs(plaintext->remote.sin6.sin6_port);
                break;
            default:
                assert(!"unspported address type");
                break;
            }
        });
        ptls_buffer_push16(buf, port);
    }
    if (plaintext->is_retry) {
        ptls_buffer_push_block(buf, 1, { ptls_buffer_pushv(buf, plaintext->retry.odcid.cid, plaintext->retry.odcid.len); });
        ptls_buffer_push64(buf, plaintext->retry.cidpair_hash);
    } else {
        ptls_buffer_push_block(buf, 1, { ptls_buffer_pushv(buf, plaintext->resumption.bytes, plaintext->resumption.len); });
    }
    ptls_buffer_push_block(buf, 1, { ptls_buffer_pushv(buf, plaintext->appdata.bytes, plaintext->appdata.len); });

    /* encrypt, abusing the internal API to supply full IV */
    if ((ret = ptls_buffer_reserve(buf, aead->algo->tag_size)) != 0)
        goto Exit;
    aead->do_encrypt_init(aead, buf->base + enc_start - aead->algo->iv_size, buf->base + start_off, enc_start - start_off);
    ptls_aead_encrypt_update(aead, buf->base + enc_start, buf->base + enc_start, buf->off - enc_start);
    ptls_aead_encrypt_final(aead, buf->base + buf->off);
    buf->off += aead->algo->tag_size;

Exit:
    return ret;
}

int quicly_decrypt_address_token(ptls_aead_context_t *aead, quicly_address_token_plaintext_t *plaintext, const void *token,
                                 size_t len, size_t prefix_len)
{
    uint8_t ptbuf[QUICLY_MAX_PACKET_SIZE];
    size_t ptlen;

    assert(len < QUICLY_MAX_PACKET_SIZE);

    /* decrypt */
    if (len - prefix_len < aead->algo->iv_size + aead->algo->tag_size)
        return PTLS_ALERT_DECODE_ERROR;
    if ((ptlen = aead->do_decrypt(aead, ptbuf, token + prefix_len + aead->algo->iv_size, len - (prefix_len + aead->algo->iv_size),
                                  token + prefix_len, token, prefix_len + aead->algo->iv_size)) == SIZE_MAX)
        return PTLS_ALERT_DECODE_ERROR;

    /* parse */
    const uint8_t *src = ptbuf, *end = src + ptlen;
    int ret;
    if ((ret = ptls_decode64(&plaintext->issued_at, &src, end)) != 0)
        goto Exit;
    plaintext->is_retry = plaintext->issued_at & 1;
    plaintext->issued_at >>= 1;
    {
        in_port_t *portaddr;
        ptls_decode_open_block(src, end, 1, {
            switch (end - src) {
            case 4: /* ipv4 */
                plaintext->remote.sin.sin_family = AF_INET;
                memcpy(&plaintext->remote.sin.sin_addr.s_addr, src, 4);
                portaddr = &plaintext->remote.sin.sin_port;
                break;
            case 16: /* ipv6 */
                plaintext->remote.sin6.sin6_family = AF_INET6;
                memcpy(&plaintext->remote.sin6.sin6_addr, src, 16);
                portaddr = &plaintext->remote.sin6.sin6_port;
                break;
            default:
                return PTLS_ALERT_DECODE_ERROR;
            }
            src = end;
        });
        uint16_t port;
        if ((ret = ptls_decode16(&port, &src, end)) != 0)
            goto Exit;
        *portaddr = htons(port);
    }
    if (plaintext->is_retry) {
        ptls_decode_open_block(src, end, 1, {
            if ((plaintext->retry.odcid.len = end - src) >= sizeof(plaintext->retry.odcid.cid)) {
                ret = PTLS_ALERT_DECODE_ERROR;
                goto Exit;
            }
            memcpy(plaintext->retry.odcid.cid, src, plaintext->retry.odcid.len);
            src = end;
        });
        if ((ret = ptls_decode64(&plaintext->retry.cidpair_hash, &src, end)) != 0)
            goto Exit;
    } else {
        ptls_decode_open_block(src, end, 1, {
            QUICLY_BUILD_ASSERT(sizeof(plaintext->resumption.bytes) >= 256);
            plaintext->resumption.len = end - src;
            memcpy(plaintext->resumption.bytes, src, plaintext->resumption.len);
            src = end;
        });
    }
    ptls_decode_block(src, end, 1, {
        QUICLY_BUILD_ASSERT(sizeof(plaintext->appdata.bytes) >= 256);
        plaintext->appdata.len = end - src;
        memcpy(plaintext->appdata.bytes, src, plaintext->appdata.len);
        src = end;
    });
    ret = 0;

Exit:
    return ret;
}

void quicly_stream_noop_on_destroy(quicly_stream_t *stream, int err)
{
}

void quicly_stream_noop_on_send_shift(quicly_stream_t *stream, size_t delta)
{
}

void quicly_stream_noop_on_send_emit(quicly_stream_t *stream, size_t off, void *dst, size_t *len, int *wrote_all)
{
}

void quicly_stream_noop_on_send_stop(quicly_stream_t *stream, int err)
{
}

void quicly_stream_noop_on_receive(quicly_stream_t *stream, size_t off, const void *src, size_t len)
{
}

void quicly_stream_noop_on_receive_reset(quicly_stream_t *stream, int err)
{
}

const quicly_stream_callbacks_t quicly_stream_noop_callbacks = {
    quicly_stream_noop_on_destroy,   quicly_stream_noop_on_send_shift, quicly_stream_noop_on_send_emit,
    quicly_stream_noop_on_send_stop, quicly_stream_noop_on_receive,    quicly_stream_noop_on_receive_reset};

void quicly__debug_printf(quicly_conn_t *conn, const char *function, int line, const char *fmt, ...)
{
#if QUICLY_USE_EMBEDDED_PROBES || QUICLY_USE_DTRACE
    char buf[1024];
    va_list args;

    if (!QUICLY_DEBUG_MESSAGE_ENABLED())
        return;

    va_start(args, fmt);
    vsnprintf(buf, sizeof(buf), fmt, args);
    va_end(args);

    QUICLY_DEBUG_MESSAGE(conn, function, line, buf);
#endif
}<|MERGE_RESOLUTION|>--- conflicted
+++ resolved
@@ -1418,7 +1418,6 @@
 {
     int ret;
 
-<<<<<<< HEAD
 #define PUSH_TP(buf, id, block)                                                                                                    \
     do {                                                                                                                           \
         ptls_buffer_push_quicint((buf), (id));                                                                                     \
@@ -1471,60 +1470,6 @@
     }
 
 #undef PUSH_TP
-=======
-#define pushv(buf, v)                                                                                                              \
-    if ((ret = quicly_tls_push_varint((buf), (v))) != 0)                                                                           \
-    goto Exit
-    ptls_buffer_push_block(buf, 2, {
-        if (params->max_stream_data.bidi_local != 0)
-            PUSH_TRANSPORT_PARAMETER(buf, QUICLY_TRANSPORT_PARAMETER_ID_INITIAL_MAX_STREAM_DATA_BIDI_LOCAL,
-                                     { pushv(buf, params->max_stream_data.bidi_local); });
-        if (params->max_stream_data.bidi_remote != 0)
-            PUSH_TRANSPORT_PARAMETER(buf, QUICLY_TRANSPORT_PARAMETER_ID_INITIAL_MAX_STREAM_DATA_BIDI_REMOTE,
-                                     { pushv(buf, params->max_stream_data.bidi_remote); });
-        if (params->max_stream_data.uni != 0)
-            PUSH_TRANSPORT_PARAMETER(buf, QUICLY_TRANSPORT_PARAMETER_ID_INITIAL_MAX_STREAM_DATA_UNI,
-                                     { pushv(buf, params->max_stream_data.uni); });
-        if (params->max_data != 0)
-            PUSH_TRANSPORT_PARAMETER(buf, QUICLY_TRANSPORT_PARAMETER_ID_INITIAL_MAX_DATA, { pushv(buf, params->max_data); });
-        if (params->max_idle_timeout != 0)
-            PUSH_TRANSPORT_PARAMETER(buf, QUICLY_TRANSPORT_PARAMETER_ID_MAX_IDLE_TIMEOUT,
-                                     { pushv(buf, params->max_idle_timeout); });
-        if (is_client) {
-            assert(odcid == NULL && stateless_reset_token == NULL);
-        } else {
-            if (odcid != NULL)
-                PUSH_TRANSPORT_PARAMETER(buf, QUICLY_TRANSPORT_PARAMETER_ID_ORIGINAL_CONNECTION_ID,
-                                         { ptls_buffer_pushv(buf, odcid->cid, odcid->len); });
-            if (stateless_reset_token != NULL)
-                PUSH_TRANSPORT_PARAMETER(buf, QUICLY_TRANSPORT_PARAMETER_ID_STATELESS_RESET_TOKEN,
-                                         { ptls_buffer_pushv(buf, stateless_reset_token, QUICLY_STATELESS_RESET_TOKEN_LEN); });
-        }
-        if (params->max_streams_bidi != 0)
-            PUSH_TRANSPORT_PARAMETER(buf, QUICLY_TRANSPORT_PARAMETER_ID_INITIAL_MAX_STREAMS_BIDI,
-                                     { pushv(buf, params->max_streams_bidi); });
-        if (params->max_streams_uni != 0)
-            PUSH_TRANSPORT_PARAMETER(buf, QUICLY_TRANSPORT_PARAMETER_ID_INITIAL_MAX_STREAMS_UNI,
-                                     { pushv(buf, params->max_streams_uni); });
-        if (QUICLY_LOCAL_ACK_DELAY_EXPONENT != QUICLY_DEFAULT_ACK_DELAY_EXPONENT)
-            PUSH_TRANSPORT_PARAMETER(buf, QUICLY_TRANSPORT_PARAMETER_ID_ACK_DELAY_EXPONENT,
-                                     { pushv(buf, QUICLY_LOCAL_ACK_DELAY_EXPONENT); });
-        if (QUICLY_LOCAL_MAX_ACK_DELAY != QUICLY_DEFAULT_MAX_ACK_DELAY)
-            PUSH_TRANSPORT_PARAMETER(buf, QUICLY_TRANSPORT_PARAMETER_ID_MAX_ACK_DELAY, { pushv(buf, QUICLY_LOCAL_MAX_ACK_DELAY); });
-        if (params->disable_active_migration)
-            PUSH_TRANSPORT_PARAMETER(buf, QUICLY_TRANSPORT_PARAMETER_ID_DISABLE_ACTIVE_MIGRATION, {});
-        /* if requested, add a greasing TP of 1 MTU size so that CH spans across multiple packets */
-        if (expand) {
-            PUSH_TRANSPORT_PARAMETER(buf, 31 * 100 + 27, {
-                if ((ret = ptls_buffer_reserve(buf, QUICLY_MAX_PACKET_SIZE)) != 0)
-                    goto Exit;
-                memset(buf->base + buf->off, 0, QUICLY_MAX_PACKET_SIZE);
-                buf->off += QUICLY_MAX_PACKET_SIZE;
-            });
-        }
-    });
-#undef pushv
->>>>>>> b2b3926f
 
     ret = 0;
 Exit:
