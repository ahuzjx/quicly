// !$*UTF8*$!
{
	archiveVersion = 1;
	classes = {
	};
	objectVersion = 46;
	objects = {

/* Begin PBXBuildFile section */
		E9056C081F56965300E2B96C /* linklist.h in Headers */ = {isa = PBXBuildFile; fileRef = E9056C071F56965300E2B96C /* linklist.h */; };
		E920D21C1F43DE4100799777 /* recvstate.h in Headers */ = {isa = PBXBuildFile; fileRef = E920D21B1F43DE4100799777 /* recvstate.h */; };
		E920D21E1F43E05000799777 /* recvstate.c in Sources */ = {isa = PBXBuildFile; fileRef = E920D21D1F43E05000799777 /* recvstate.c */; };
		E920D21F1F43E05000799777 /* recvstate.c in Sources */ = {isa = PBXBuildFile; fileRef = E920D21D1F43E05000799777 /* recvstate.c */; };
		E920D2211F44047C00799777 /* constants.h in Headers */ = {isa = PBXBuildFile; fileRef = E920D2201F44047C00799777 /* constants.h */; };
		E920D2231F4536CB00799777 /* maxsender.h in Headers */ = {isa = PBXBuildFile; fileRef = E920D2221F4536CB00799777 /* maxsender.h */; };
		E920D2251F49412900799777 /* simple.c in Sources */ = {isa = PBXBuildFile; fileRef = E920D2241F49412900799777 /* simple.c */; };
		E920D2291F4951BA00799777 /* sentmap.h in Headers */ = {isa = PBXBuildFile; fileRef = E920D2281F4951BA00799777 /* sentmap.h */; };
		E920D22B1F49533800799777 /* sentmap.c in Sources */ = {isa = PBXBuildFile; fileRef = E920D22A1F49533800799777 /* sentmap.c */; };
		E920D22C1F49533800799777 /* sentmap.c in Sources */ = {isa = PBXBuildFile; fileRef = E920D22A1F49533800799777 /* sentmap.c */; };
		E920D22E1F4981E500799777 /* sentmap.c in Sources */ = {isa = PBXBuildFile; fileRef = E920D22D1F4981E500799777 /* sentmap.c */; };
		E920D2301F49EE0B00799777 /* loss.c in Sources */ = {isa = PBXBuildFile; fileRef = E920D22F1F49EE0B00799777 /* loss.c */; };
		E92D43ED1F41DCF5002AC767 /* sendstate.h in Headers */ = {isa = PBXBuildFile; fileRef = E92D43EC1F41DCF5002AC767 /* sendstate.h */; };
		E93E546A1F663851001C50FE /* pembase64.c in Sources */ = {isa = PBXBuildFile; fileRef = E93E54681F663849001C50FE /* pembase64.c */; };
		E93E546B1F663852001C50FE /* pembase64.c in Sources */ = {isa = PBXBuildFile; fileRef = E93E54681F663849001C50FE /* pembase64.c */; };
		E93E54BB1F69B750001C50FE /* loss.h in Headers */ = {isa = PBXBuildFile; fileRef = E93E54BA1F69B750001C50FE /* loss.h */; };
		E98041C422383C5C008B9745 /* cc.h in Headers */ = {isa = PBXBuildFile; fileRef = E98041C322383C5C008B9745 /* cc.h */; };
		E98041C622383C62008B9745 /* cc-reno.c in Sources */ = {isa = PBXBuildFile; fileRef = E98041C522383C62008B9745 /* cc-reno.c */; };
		E98041C722383C7A008B9745 /* cc-reno.c in Sources */ = {isa = PBXBuildFile; fileRef = E98041C522383C62008B9745 /* cc-reno.c */; };
		E980421E223952FD008B9745 /* openssl.c in Sources */ = {isa = PBXBuildFile; fileRef = E98448271EA48D0000390927 /* openssl.c */; };
		E980421F223952FD008B9745 /* pembase64.c in Sources */ = {isa = PBXBuildFile; fileRef = E93E54681F663849001C50FE /* pembase64.c */; };
		E9804220223952FD008B9745 /* picotls.c in Sources */ = {isa = PBXBuildFile; fileRef = E98448281EA48D0000390927 /* picotls.c */; };
		E9804222223952FD008B9745 /* libquicly.a in Frameworks */ = {isa = PBXBuildFile; fileRef = E98448171EA48BD400390927 /* libquicly.a */; };
		E98042282239531A008B9745 /* cli.c in Sources */ = {isa = PBXBuildFile; fileRef = E984483D1EA48E7200390927 /* cli.c */; };
		E98042292239533A008B9745 /* echo.c in Sources */ = {isa = PBXBuildFile; fileRef = E980421A223952D2008B9745 /* echo.c */; };
		E98042342244A539008B9745 /* defaults.h in Headers */ = {isa = PBXBuildFile; fileRef = E98042332244A539008B9745 /* defaults.h */; };
		E98042362244A5D7008B9745 /* defaults.c in Sources */ = {isa = PBXBuildFile; fileRef = E98042352244A5D7008B9745 /* defaults.c */; };
		E98042372244A5D7008B9745 /* defaults.c in Sources */ = {isa = PBXBuildFile; fileRef = E98042352244A5D7008B9745 /* defaults.c */; };
		E984482C1EA48D1200390927 /* picotls.h in Headers */ = {isa = PBXBuildFile; fileRef = E984482B1EA48D1200390927 /* picotls.h */; };
		E984483A1EA48D7A00390927 /* libquicly.a in Frameworks */ = {isa = PBXBuildFile; fileRef = E98448171EA48BD400390927 /* libquicly.a */; };
		E984483B1EA48DD300390927 /* openssl.c in Sources */ = {isa = PBXBuildFile; fileRef = E98448271EA48D0000390927 /* openssl.c */; };
		E984483C1EA48DD300390927 /* picotls.c in Sources */ = {isa = PBXBuildFile; fileRef = E98448281EA48D0000390927 /* picotls.c */; };
		E98448401EA48F6B00390927 /* quicly.h in Headers */ = {isa = PBXBuildFile; fileRef = E984483F1EA48F6800390927 /* quicly.h */; };
		E98448421EA490A500390927 /* quicly.c in Sources */ = {isa = PBXBuildFile; fileRef = E98448411EA490A500390927 /* quicly.c */; };
		E98F4CBE20E5CF4000362F15 /* udpfw.c in Sources */ = {isa = PBXBuildFile; fileRef = E98F4CBC20E5CF3A00362F15 /* udpfw.c */; };
		E99B75E71F5CF96900CF503E /* maxsender.c in Sources */ = {isa = PBXBuildFile; fileRef = E99B75E61F5CF96900CF503E /* maxsender.c */; };
		E99B75E91F5D259400CF503E /* stream-concurrency.c in Sources */ = {isa = PBXBuildFile; fileRef = E99B75E81F5D259400CF503E /* stream-concurrency.c */; };
		E99F8C241F4E863200C26B3D /* frame.h in Headers */ = {isa = PBXBuildFile; fileRef = E99F8C231F4E863200C26B3D /* frame.h */; };
		E99F8C261F4E9EBF00C26B3D /* frame.c in Sources */ = {isa = PBXBuildFile; fileRef = E99F8C251F4E9EBF00C26B3D /* frame.c */; };
		E99F8C271F4E9F5D00C26B3D /* frame.c in Sources */ = {isa = PBXBuildFile; fileRef = E99F8C251F4E9EBF00C26B3D /* frame.c */; };
		E99F8C291F4EAEF800C26B3D /* frame.c in Sources */ = {isa = PBXBuildFile; fileRef = E99F8C281F4EAEF800C26B3D /* frame.c */; };
		E9CC44111EB85E0B00DC7D3E /* khash.h in Headers */ = {isa = PBXBuildFile; fileRef = E9CC44101EB85E0B00DC7D3E /* khash.h */; };
		E9CC441B1EC195DF00DC7D3E /* openssl.c in Sources */ = {isa = PBXBuildFile; fileRef = E98448271EA48D0000390927 /* openssl.c */; };
		E9CC441C1EC195DF00DC7D3E /* picotls.c in Sources */ = {isa = PBXBuildFile; fileRef = E98448281EA48D0000390927 /* picotls.c */; };
		E9CC44251EC1962700DC7D3E /* test.c in Sources */ = {isa = PBXBuildFile; fileRef = E9CC44241EC1962700DC7D3E /* test.c */; };
		E9CC44261EC1963100DC7D3E /* picotest.c in Sources */ = {isa = PBXBuildFile; fileRef = E9CC44151EC195CA00DC7D3E /* picotest.c */; };
		E9D3CCCD21D22E7E00516202 /* streambuf.h in Headers */ = {isa = PBXBuildFile; fileRef = E9D3CCCC21D22E7E00516202 /* streambuf.h */; };
		E9D3CCCF21D22F4300516202 /* streambuf.c in Sources */ = {isa = PBXBuildFile; fileRef = E9D3CCCE21D22F4300516202 /* streambuf.c */; };
		E9D3CCD021D6D24000516202 /* streambuf.c in Sources */ = {isa = PBXBuildFile; fileRef = E9D3CCCE21D22F4300516202 /* streambuf.c */; };
		E9F6A4201F3C0B6D0083F0B2 /* ranges.c in Sources */ = {isa = PBXBuildFile; fileRef = E9F6A41F1F3C0B6D0083F0B2 /* ranges.c */; };
		E9F6A4211F3C0B6D0083F0B2 /* ranges.c in Sources */ = {isa = PBXBuildFile; fileRef = E9F6A41F1F3C0B6D0083F0B2 /* ranges.c */; };
		E9F6A4271F3C3B050083F0B2 /* ranges.h in Headers */ = {isa = PBXBuildFile; fileRef = E9F6A4261F3C3B050083F0B2 /* ranges.h */; };
		E9F6A42A1F3C3B7B0083F0B2 /* ranges.c in Sources */ = {isa = PBXBuildFile; fileRef = E9F6A4291F3C3B7B0083F0B2 /* ranges.c */; };
		E9F6A42E1F41375B0083F0B2 /* sendstate.c in Sources */ = {isa = PBXBuildFile; fileRef = E9F6A42D1F41375B0083F0B2 /* sendstate.c */; };
		E9F6A42F1F41375B0083F0B2 /* sendstate.c in Sources */ = {isa = PBXBuildFile; fileRef = E9F6A42D1F41375B0083F0B2 /* sendstate.c */; };
/* End PBXBuildFile section */

/* Begin PBXCopyFilesBuildPhase section */
		E9804223223952FD008B9745 /* CopyFiles */ = {
			isa = PBXCopyFilesBuildPhase;
			buildActionMask = 2147483647;
			dstPath = /usr/share/man/man1/;
			dstSubfolderSpec = 0;
			files = (
			);
			runOnlyForDeploymentPostprocessing = 1;
		};
		E98448311EA48D6B00390927 /* CopyFiles */ = {
			isa = PBXCopyFilesBuildPhase;
			buildActionMask = 2147483647;
			dstPath = /usr/share/man/man1/;
			dstSubfolderSpec = 0;
			files = (
			);
			runOnlyForDeploymentPostprocessing = 1;
		};
		E98F4CB720E5CF1B00362F15 /* CopyFiles */ = {
			isa = PBXCopyFilesBuildPhase;
			buildActionMask = 2147483647;
			dstPath = /usr/share/man/man1/;
			dstSubfolderSpec = 0;
			files = (
			);
			runOnlyForDeploymentPostprocessing = 1;
		};
		E9CC441F1EC195DF00DC7D3E /* CopyFiles */ = {
			isa = PBXCopyFilesBuildPhase;
			buildActionMask = 2147483647;
			dstPath = /usr/share/man/man1/;
			dstSubfolderSpec = 0;
			files = (
			);
			runOnlyForDeploymentPostprocessing = 1;
		};
/* End PBXCopyFilesBuildPhase section */

/* Begin PBXFileReference section */
		E9056C071F56965300E2B96C /* linklist.h */ = {isa = PBXFileReference; fileEncoding = 4; lastKnownFileType = sourcecode.c.h; path = linklist.h; sourceTree = "<group>"; };
		E920D21B1F43DE4100799777 /* recvstate.h */ = {isa = PBXFileReference; fileEncoding = 4; lastKnownFileType = sourcecode.c.h; path = recvstate.h; sourceTree = "<group>"; };
		E920D21D1F43E05000799777 /* recvstate.c */ = {isa = PBXFileReference; fileEncoding = 4; lastKnownFileType = sourcecode.c.c; path = recvstate.c; sourceTree = "<group>"; };
		E920D2201F44047C00799777 /* constants.h */ = {isa = PBXFileReference; fileEncoding = 4; lastKnownFileType = sourcecode.c.h; path = constants.h; sourceTree = "<group>"; };
		E920D2221F4536CB00799777 /* maxsender.h */ = {isa = PBXFileReference; fileEncoding = 4; lastKnownFileType = sourcecode.c.h; path = maxsender.h; sourceTree = "<group>"; };
		E920D2241F49412900799777 /* simple.c */ = {isa = PBXFileReference; fileEncoding = 4; lastKnownFileType = sourcecode.c.c; path = simple.c; sourceTree = "<group>"; };
		E920D2281F4951BA00799777 /* sentmap.h */ = {isa = PBXFileReference; fileEncoding = 4; lastKnownFileType = sourcecode.c.h; path = sentmap.h; sourceTree = "<group>"; };
		E920D22A1F49533800799777 /* sentmap.c */ = {isa = PBXFileReference; fileEncoding = 4; lastKnownFileType = sourcecode.c.c; path = sentmap.c; sourceTree = "<group>"; };
		E920D22D1F4981E500799777 /* sentmap.c */ = {isa = PBXFileReference; fileEncoding = 4; lastKnownFileType = sourcecode.c.c; path = sentmap.c; sourceTree = "<group>"; };
		E920D22F1F49EE0B00799777 /* loss.c */ = {isa = PBXFileReference; fileEncoding = 4; lastKnownFileType = sourcecode.c.c; path = loss.c; sourceTree = "<group>"; };
		E92D43EC1F41DCF5002AC767 /* sendstate.h */ = {isa = PBXFileReference; fileEncoding = 4; lastKnownFileType = sourcecode.c.h; path = sendstate.h; sourceTree = "<group>"; };
		E93E54681F663849001C50FE /* pembase64.c */ = {isa = PBXFileReference; fileEncoding = 4; lastKnownFileType = sourcecode.c.c; path = pembase64.c; sourceTree = "<group>"; };
		E93E54BA1F69B750001C50FE /* loss.h */ = {isa = PBXFileReference; fileEncoding = 4; lastKnownFileType = sourcecode.c.h; path = loss.h; sourceTree = "<group>"; };
<<<<<<< HEAD
		E93E54BC1F6CA76C001C50FE /* loss.c */ = {isa = PBXFileReference; fileEncoding = 4; lastKnownFileType = sourcecode.c.c; path = loss.c; sourceTree = "<group>"; };
		E95EBCCB227EC07C0022C32D /* CMakeLists.txt */ = {isa = PBXFileReference; fileEncoding = 4; lastKnownFileType = text; path = CMakeLists.txt; sourceTree = "<group>"; };
		E95EBCCD227EC13F0022C32D /* probes.d */ = {isa = PBXFileReference; lastKnownFileType = sourcecode.dtrace; path = probes.d; sourceTree = "<group>"; };
		E95EBCCF227ECB4B0022C32D /* build_libFuzzer.sh */ = {isa = PBXFileReference; fileEncoding = 4; lastKnownFileType = text.script.sh; path = build_libFuzzer.sh; sourceTree = "<group>"; };
		E95EBCD5227F3F1F0022C32D /* probe2trace.pl */ = {isa = PBXFileReference; lastKnownFileType = text.script.perl; path = probe2trace.pl; sourceTree = "<group>"; };
=======
>>>>>>> 779e93a5
		E98041C322383C5C008B9745 /* cc.h */ = {isa = PBXFileReference; fileEncoding = 4; lastKnownFileType = sourcecode.c.h; path = cc.h; sourceTree = "<group>"; };
		E98041C522383C62008B9745 /* cc-reno.c */ = {isa = PBXFileReference; fileEncoding = 4; lastKnownFileType = sourcecode.c.c; path = "cc-reno.c"; sourceTree = "<group>"; };
		E980421A223952D2008B9745 /* echo.c */ = {isa = PBXFileReference; fileEncoding = 4; lastKnownFileType = sourcecode.c.c; path = echo.c; sourceTree = "<group>"; };
		E9804227223952FD008B9745 /* echo */ = {isa = PBXFileReference; explicitFileType = "compiled.mach-o.executable"; includeInIndex = 0; path = echo; sourceTree = BUILT_PRODUCTS_DIR; };
		E98042332244A539008B9745 /* defaults.h */ = {isa = PBXFileReference; lastKnownFileType = sourcecode.c.h; path = defaults.h; sourceTree = "<group>"; };
		E98042352244A5D7008B9745 /* defaults.c */ = {isa = PBXFileReference; lastKnownFileType = sourcecode.c.c; path = defaults.c; sourceTree = "<group>"; };
		E98047792248EA9C008B9745 /* util.h */ = {isa = PBXFileReference; fileEncoding = 4; lastKnownFileType = sourcecode.c.h; path = util.h; sourceTree = "<group>"; };
		E98448171EA48BD400390927 /* libquicly.a */ = {isa = PBXFileReference; explicitFileType = archive.ar; includeInIndex = 0; path = libquicly.a; sourceTree = BUILT_PRODUCTS_DIR; };
		E98448271EA48D0000390927 /* openssl.c */ = {isa = PBXFileReference; fileEncoding = 4; lastKnownFileType = sourcecode.c.c; path = openssl.c; sourceTree = "<group>"; };
		E98448281EA48D0000390927 /* picotls.c */ = {isa = PBXFileReference; fileEncoding = 4; lastKnownFileType = sourcecode.c.c; path = picotls.c; sourceTree = "<group>"; };
		E984482B1EA48D1200390927 /* picotls.h */ = {isa = PBXFileReference; fileEncoding = 4; lastKnownFileType = sourcecode.c.h; path = picotls.h; sourceTree = "<group>"; };
		E984482D1EA48D1A00390927 /* openssl.h */ = {isa = PBXFileReference; fileEncoding = 4; lastKnownFileType = sourcecode.c.h; path = openssl.h; sourceTree = "<group>"; };
		E98448331EA48D6B00390927 /* cli */ = {isa = PBXFileReference; explicitFileType = "compiled.mach-o.executable"; includeInIndex = 0; path = cli; sourceTree = BUILT_PRODUCTS_DIR; };
		E984483D1EA48E7200390927 /* cli.c */ = {isa = PBXFileReference; fileEncoding = 4; lastKnownFileType = sourcecode.c.c; path = cli.c; sourceTree = "<group>"; };
		E984483F1EA48F6800390927 /* quicly.h */ = {isa = PBXFileReference; lastKnownFileType = sourcecode.c.h; path = quicly.h; sourceTree = "<group>"; };
		E98448411EA490A500390927 /* quicly.c */ = {isa = PBXFileReference; fileEncoding = 4; lastKnownFileType = sourcecode.c.c; path = quicly.c; sourceTree = "<group>"; };
		E98884C221E3F23A0060F010 /* e2e.t */ = {isa = PBXFileReference; lastKnownFileType = text; path = e2e.t; sourceTree = "<group>"; xcLanguageSpecificationIdentifier = xcode.lang.perl; };
		E98F4CBB20E5CF1B00362F15 /* udpfw */ = {isa = PBXFileReference; explicitFileType = "compiled.mach-o.executable"; includeInIndex = 0; path = udpfw; sourceTree = BUILT_PRODUCTS_DIR; };
		E98F4CBC20E5CF3A00362F15 /* udpfw.c */ = {isa = PBXFileReference; fileEncoding = 4; lastKnownFileType = sourcecode.c.c; path = udpfw.c; sourceTree = "<group>"; };
		E99B75E61F5CF96900CF503E /* maxsender.c */ = {isa = PBXFileReference; fileEncoding = 4; lastKnownFileType = sourcecode.c.c; path = maxsender.c; sourceTree = "<group>"; };
		E99B75E81F5D259400CF503E /* stream-concurrency.c */ = {isa = PBXFileReference; fileEncoding = 4; lastKnownFileType = sourcecode.c.c; path = "stream-concurrency.c"; sourceTree = "<group>"; };
		E99F8C231F4E863200C26B3D /* frame.h */ = {isa = PBXFileReference; fileEncoding = 4; lastKnownFileType = sourcecode.c.h; path = frame.h; sourceTree = "<group>"; };
		E99F8C251F4E9EBF00C26B3D /* frame.c */ = {isa = PBXFileReference; fileEncoding = 4; lastKnownFileType = sourcecode.c.c; path = frame.c; sourceTree = "<group>"; };
		E99F8C281F4EAEF800C26B3D /* frame.c */ = {isa = PBXFileReference; fileEncoding = 4; lastKnownFileType = sourcecode.c.c; path = frame.c; sourceTree = "<group>"; };
		E9CC44101EB85E0B00DC7D3E /* khash.h */ = {isa = PBXFileReference; fileEncoding = 4; lastKnownFileType = sourcecode.c.h; path = khash.h; sourceTree = "<group>"; };
		E9CC44151EC195CA00DC7D3E /* picotest.c */ = {isa = PBXFileReference; fileEncoding = 4; lastKnownFileType = sourcecode.c.c; path = picotest.c; sourceTree = "<group>"; };
		E9CC44161EC195CA00DC7D3E /* picotest.h */ = {isa = PBXFileReference; fileEncoding = 4; lastKnownFileType = sourcecode.c.h; path = picotest.h; sourceTree = "<group>"; };
		E9CC44231EC195DF00DC7D3E /* test */ = {isa = PBXFileReference; explicitFileType = "compiled.mach-o.executable"; includeInIndex = 0; path = test; sourceTree = BUILT_PRODUCTS_DIR; };
		E9CC44241EC1962700DC7D3E /* test.c */ = {isa = PBXFileReference; fileEncoding = 4; lastKnownFileType = sourcecode.c.c; path = test.c; sourceTree = "<group>"; };
		E9D3CCCC21D22E7E00516202 /* streambuf.h */ = {isa = PBXFileReference; lastKnownFileType = sourcecode.c.h; path = streambuf.h; sourceTree = "<group>"; };
		E9D3CCCE21D22F4300516202 /* streambuf.c */ = {isa = PBXFileReference; lastKnownFileType = sourcecode.c.c; path = streambuf.c; sourceTree = "<group>"; };
		E9F6A41F1F3C0B6D0083F0B2 /* ranges.c */ = {isa = PBXFileReference; fileEncoding = 4; lastKnownFileType = sourcecode.c.c; path = ranges.c; sourceTree = "<group>"; };
		E9F6A4261F3C3B050083F0B2 /* ranges.h */ = {isa = PBXFileReference; fileEncoding = 4; lastKnownFileType = sourcecode.c.h; path = ranges.h; sourceTree = "<group>"; };
		E9F6A4281F3C3B3F0083F0B2 /* test.h */ = {isa = PBXFileReference; fileEncoding = 4; lastKnownFileType = sourcecode.c.h; path = test.h; sourceTree = "<group>"; };
		E9F6A4291F3C3B7B0083F0B2 /* ranges.c */ = {isa = PBXFileReference; fileEncoding = 4; lastKnownFileType = sourcecode.c.c; path = ranges.c; sourceTree = "<group>"; };
		E9F6A42D1F41375B0083F0B2 /* sendstate.c */ = {isa = PBXFileReference; fileEncoding = 4; lastKnownFileType = sourcecode.c.c; path = sendstate.c; sourceTree = "<group>"; };
/* End PBXFileReference section */

/* Begin PBXFrameworksBuildPhase section */
		E9804221223952FD008B9745 /* Frameworks */ = {
			isa = PBXFrameworksBuildPhase;
			buildActionMask = 2147483647;
			files = (
				E9804222223952FD008B9745 /* libquicly.a in Frameworks */,
			);
			runOnlyForDeploymentPostprocessing = 0;
		};
		E98448141EA48BD400390927 /* Frameworks */ = {
			isa = PBXFrameworksBuildPhase;
			buildActionMask = 2147483647;
			files = (
			);
			runOnlyForDeploymentPostprocessing = 0;
		};
		E98448301EA48D6B00390927 /* Frameworks */ = {
			isa = PBXFrameworksBuildPhase;
			buildActionMask = 2147483647;
			files = (
				E984483A1EA48D7A00390927 /* libquicly.a in Frameworks */,
			);
			runOnlyForDeploymentPostprocessing = 0;
		};
		E98F4CB620E5CF1B00362F15 /* Frameworks */ = {
			isa = PBXFrameworksBuildPhase;
			buildActionMask = 2147483647;
			files = (
			);
			runOnlyForDeploymentPostprocessing = 0;
		};
		E9CC441D1EC195DF00DC7D3E /* Frameworks */ = {
			isa = PBXFrameworksBuildPhase;
			buildActionMask = 2147483647;
			files = (
			);
			runOnlyForDeploymentPostprocessing = 0;
		};
/* End PBXFrameworksBuildPhase section */

/* Begin PBXGroup section */
		E95EBCCE227ECB380022C32D /* misc */ = {
			isa = PBXGroup;
			children = (
				E95EBCCF227ECB4B0022C32D /* build_libFuzzer.sh */,
				E95EBCD5227F3F1F0022C32D /* probe2trace.pl */,
			);
			path = misc;
			sourceTree = "<group>";
		};
		E9804219223952A2008B9745 /* examples */ = {
			isa = PBXGroup;
			children = (
				E980421A223952D2008B9745 /* echo.c */,
			);
			path = examples;
			sourceTree = "<group>";
		};
		E98047782248EA7C008B9745 /* t */ = {
			isa = PBXGroup;
			children = (
				E98047792248EA9C008B9745 /* util.h */,
			);
			path = t;
			sourceTree = "<group>";
		};
		E984480E1EA48BD400390927 = {
			isa = PBXGroup;
			children = (
				E95EBCCB227EC07C0022C32D /* CMakeLists.txt */,
				E98448211EA48C0300390927 /* deps */,
				E984481E1EA48BEE00390927 /* include */,
				E984481F1EA48BF400390927 /* lib */,
				E95EBCCE227ECB380022C32D /* misc */,
				E95EBCCD227EC13F0022C32D /* probes.d */,
				E98448201EA48BFC00390927 /* src */,
				E9CC44121EC1926000DC7D3E /* t */,
				E9804219223952A2008B9745 /* examples */,
				E98448181EA48BD400390927 /* Products */,
			);
			sourceTree = "<group>";
		};
		E98448181EA48BD400390927 /* Products */ = {
			isa = PBXGroup;
			children = (
				E98448171EA48BD400390927 /* libquicly.a */,
				E98448331EA48D6B00390927 /* cli */,
				E9CC44231EC195DF00DC7D3E /* test */,
				E98F4CBB20E5CF1B00362F15 /* udpfw */,
				E9804227223952FD008B9745 /* echo */,
			);
			name = Products;
			sourceTree = "<group>";
		};
		E984481E1EA48BEE00390927 /* include */ = {
			isa = PBXGroup;
			children = (
				E9F6A4251F3C3AF90083F0B2 /* quicly */,
				E984483F1EA48F6800390927 /* quicly.h */,
			);
			path = include;
			sourceTree = "<group>";
		};
		E984481F1EA48BF400390927 /* lib */ = {
			isa = PBXGroup;
			children = (
				E98041C522383C62008B9745 /* cc-reno.c */,
				E98042352244A5D7008B9745 /* defaults.c */,
				E99F8C251F4E9EBF00C26B3D /* frame.c */,
				E98448411EA490A500390927 /* quicly.c */,
				E9F6A41F1F3C0B6D0083F0B2 /* ranges.c */,
				E920D21D1F43E05000799777 /* recvstate.c */,
				E9F6A42D1F41375B0083F0B2 /* sendstate.c */,
				E920D22A1F49533800799777 /* sentmap.c */,
				E9D3CCCE21D22F4300516202 /* streambuf.c */,
			);
			path = lib;
			sourceTree = "<group>";
		};
		E98448201EA48BFC00390927 /* src */ = {
			isa = PBXGroup;
			children = (
				E984483D1EA48E7200390927 /* cli.c */,
			);
			path = src;
			sourceTree = "<group>";
		};
		E98448211EA48C0300390927 /* deps */ = {
			isa = PBXGroup;
			children = (
				E9CC44141EC195B800DC7D3E /* picotest */,
				E9CC440F1EB85DFC00DC7D3E /* klib */,
				E98448221EA48C0900390927 /* picotls */,
			);
			path = deps;
			sourceTree = "<group>";
		};
		E98448221EA48C0900390927 /* picotls */ = {
			isa = PBXGroup;
			children = (
				E98448231EA48C0E00390927 /* include */,
				E98448241EA48C6400390927 /* lib */,
				E98047782248EA7C008B9745 /* t */,
			);
			path = picotls;
			sourceTree = "<group>";
		};
		E98448231EA48C0E00390927 /* include */ = {
			isa = PBXGroup;
			children = (
				E984482B1EA48D1200390927 /* picotls.h */,
				E98448261EA48CAD00390927 /* picotls */,
			);
			path = include;
			sourceTree = "<group>";
		};
		E98448241EA48C6400390927 /* lib */ = {
			isa = PBXGroup;
			children = (
				E98448271EA48D0000390927 /* openssl.c */,
				E93E54681F663849001C50FE /* pembase64.c */,
				E98448281EA48D0000390927 /* picotls.c */,
			);
			path = lib;
			sourceTree = "<group>";
		};
		E98448261EA48CAD00390927 /* picotls */ = {
			isa = PBXGroup;
			children = (
				E984482D1EA48D1A00390927 /* openssl.h */,
			);
			path = picotls;
			sourceTree = "<group>";
		};
		E9CC440F1EB85DFC00DC7D3E /* klib */ = {
			isa = PBXGroup;
			children = (
				E9CC44101EB85E0B00DC7D3E /* khash.h */,
			);
			path = klib;
			sourceTree = "<group>";
		};
		E9CC44121EC1926000DC7D3E /* t */ = {
			isa = PBXGroup;
			children = (
				E98884C221E3F23A0060F010 /* e2e.t */,
				E99F8C281F4EAEF800C26B3D /* frame.c */,
				E920D22F1F49EE0B00799777 /* loss.c */,
				E99B75E61F5CF96900CF503E /* maxsender.c */,
				E9F6A4291F3C3B7B0083F0B2 /* ranges.c */,
				E920D22D1F4981E500799777 /* sentmap.c */,
				E920D2241F49412900799777 /* simple.c */,
				E99B75E81F5D259400CF503E /* stream-concurrency.c */,
				E9F6A4281F3C3B3F0083F0B2 /* test.h */,
				E9CC44241EC1962700DC7D3E /* test.c */,
				E98F4CBC20E5CF3A00362F15 /* udpfw.c */,
			);
			path = t;
			sourceTree = "<group>";
		};
		E9CC44141EC195B800DC7D3E /* picotest */ = {
			isa = PBXGroup;
			children = (
				E9CC44161EC195CA00DC7D3E /* picotest.h */,
				E9CC44151EC195CA00DC7D3E /* picotest.c */,
			);
			path = picotest;
			sourceTree = "<group>";
		};
		E9F6A4251F3C3AF90083F0B2 /* quicly */ = {
			isa = PBXGroup;
			children = (
				E98041C322383C5C008B9745 /* cc.h */,
				E920D2201F44047C00799777 /* constants.h */,
				E98042332244A539008B9745 /* defaults.h */,
				E99F8C231F4E863200C26B3D /* frame.h */,
				E9056C071F56965300E2B96C /* linklist.h */,
				E93E54BA1F69B750001C50FE /* loss.h */,
				E920D2221F4536CB00799777 /* maxsender.h */,
				E9F6A4261F3C3B050083F0B2 /* ranges.h */,
				E920D21B1F43DE4100799777 /* recvstate.h */,
				E92D43EC1F41DCF5002AC767 /* sendstate.h */,
				E920D2281F4951BA00799777 /* sentmap.h */,
				E9D3CCCC21D22E7E00516202 /* streambuf.h */,
			);
			path = quicly;
			sourceTree = "<group>";
		};
/* End PBXGroup section */

/* Begin PBXHeadersBuildPhase section */
		E98448151EA48BD400390927 /* Headers */ = {
			isa = PBXHeadersBuildPhase;
			buildActionMask = 2147483647;
			files = (
				E98041C422383C5C008B9745 /* cc.h in Headers */,
				E9CC44111EB85E0B00DC7D3E /* khash.h in Headers */,
				E920D2231F4536CB00799777 /* maxsender.h in Headers */,
				E920D2291F4951BA00799777 /* sentmap.h in Headers */,
				E984482C1EA48D1200390927 /* picotls.h in Headers */,
				E9F6A4271F3C3B050083F0B2 /* ranges.h in Headers */,
				E9056C081F56965300E2B96C /* linklist.h in Headers */,
				E93E54BB1F69B750001C50FE /* loss.h in Headers */,
				E98042342244A539008B9745 /* defaults.h in Headers */,
				E98448401EA48F6B00390927 /* quicly.h in Headers */,
				E9D3CCCD21D22E7E00516202 /* streambuf.h in Headers */,
				E99F8C241F4E863200C26B3D /* frame.h in Headers */,
				E92D43ED1F41DCF5002AC767 /* sendstate.h in Headers */,
				E920D21C1F43DE4100799777 /* recvstate.h in Headers */,
				E920D2211F44047C00799777 /* constants.h in Headers */,
			);
			runOnlyForDeploymentPostprocessing = 0;
		};
/* End PBXHeadersBuildPhase section */

/* Begin PBXNativeTarget section */
		E980421C223952FD008B9745 /* echo */ = {
			isa = PBXNativeTarget;
			buildConfigurationList = E9804224223952FD008B9745 /* Build configuration list for PBXNativeTarget "echo" */;
			buildPhases = (
				E980421D223952FD008B9745 /* Sources */,
				E9804221223952FD008B9745 /* Frameworks */,
				E9804223223952FD008B9745 /* CopyFiles */,
			);
			buildRules = (
			);
			dependencies = (
			);
			name = echo;
			productName = cli;
			productReference = E9804227223952FD008B9745 /* echo */;
			productType = "com.apple.product-type.tool";
		};
		E98448161EA48BD400390927 /* quicly */ = {
			isa = PBXNativeTarget;
			buildConfigurationList = E984481B1EA48BD400390927 /* Build configuration list for PBXNativeTarget "quicly" */;
			buildPhases = (
				E98448131EA48BD400390927 /* Sources */,
				E98448141EA48BD400390927 /* Frameworks */,
				E98448151EA48BD400390927 /* Headers */,
			);
			buildRules = (
			);
			dependencies = (
			);
			name = quicly;
			productName = quicly;
			productReference = E98448171EA48BD400390927 /* libquicly.a */;
			productType = "com.apple.product-type.library.static";
		};
		E98448321EA48D6B00390927 /* cli */ = {
			isa = PBXNativeTarget;
			buildConfigurationList = E98448371EA48D6B00390927 /* Build configuration list for PBXNativeTarget "cli" */;
			buildPhases = (
				E984482F1EA48D6B00390927 /* Sources */,
				E98448301EA48D6B00390927 /* Frameworks */,
				E98448311EA48D6B00390927 /* CopyFiles */,
			);
			buildRules = (
			);
			dependencies = (
			);
			name = cli;
			productName = cli;
			productReference = E98448331EA48D6B00390927 /* cli */;
			productType = "com.apple.product-type.tool";
		};
		E98F4C9D20E5CF1B00362F15 /* udpfw */ = {
			isa = PBXNativeTarget;
			buildConfigurationList = E98F4CB820E5CF1B00362F15 /* Build configuration list for PBXNativeTarget "udpfw" */;
			buildPhases = (
				E98F4C9E20E5CF1B00362F15 /* Sources */,
				E98F4CB620E5CF1B00362F15 /* Frameworks */,
				E98F4CB720E5CF1B00362F15 /* CopyFiles */,
			);
			buildRules = (
			);
			dependencies = (
			);
			name = udpfw;
			productName = cli;
			productReference = E98F4CBB20E5CF1B00362F15 /* udpfw */;
			productType = "com.apple.product-type.tool";
		};
		E9CC44191EC195DF00DC7D3E /* test */ = {
			isa = PBXNativeTarget;
			buildConfigurationList = E9CC44201EC195DF00DC7D3E /* Build configuration list for PBXNativeTarget "test" */;
			buildPhases = (
				E9CC441A1EC195DF00DC7D3E /* Sources */,
				E9CC441D1EC195DF00DC7D3E /* Frameworks */,
				E9CC441F1EC195DF00DC7D3E /* CopyFiles */,
			);
			buildRules = (
			);
			dependencies = (
			);
			name = test;
			productName = cli;
			productReference = E9CC44231EC195DF00DC7D3E /* test */;
			productType = "com.apple.product-type.tool";
		};
/* End PBXNativeTarget section */

/* Begin PBXProject section */
		E984480F1EA48BD400390927 /* Project object */ = {
			isa = PBXProject;
			attributes = {
				LastUpgradeCheck = 0830;
				TargetAttributes = {
					E98448161EA48BD400390927 = {
						CreatedOnToolsVersion = 8.3.1;
						ProvisioningStyle = Automatic;
					};
					E98448321EA48D6B00390927 = {
						CreatedOnToolsVersion = 8.3.1;
						ProvisioningStyle = Automatic;
					};
				};
			};
			buildConfigurationList = E98448121EA48BD400390927 /* Build configuration list for PBXProject "quicly" */;
			compatibilityVersion = "Xcode 3.2";
			developmentRegion = English;
			hasScannedForEncodings = 0;
			knownRegions = (
				en,
			);
			mainGroup = E984480E1EA48BD400390927;
			productRefGroup = E98448181EA48BD400390927 /* Products */;
			projectDirPath = "";
			projectRoot = "";
			targets = (
				E98448161EA48BD400390927 /* quicly */,
				E98448321EA48D6B00390927 /* cli */,
				E9CC44191EC195DF00DC7D3E /* test */,
				E98F4C9D20E5CF1B00362F15 /* udpfw */,
				E980421C223952FD008B9745 /* echo */,
			);
		};
/* End PBXProject section */

/* Begin PBXSourcesBuildPhase section */
		E980421D223952FD008B9745 /* Sources */ = {
			isa = PBXSourcesBuildPhase;
			buildActionMask = 2147483647;
			files = (
				E980421E223952FD008B9745 /* openssl.c in Sources */,
				E980421F223952FD008B9745 /* pembase64.c in Sources */,
				E98042292239533A008B9745 /* echo.c in Sources */,
				E9804220223952FD008B9745 /* picotls.c in Sources */,
			);
			runOnlyForDeploymentPostprocessing = 0;
		};
		E98448131EA48BD400390927 /* Sources */ = {
			isa = PBXSourcesBuildPhase;
			buildActionMask = 2147483647;
			files = (
				E9F6A4201F3C0B6D0083F0B2 /* ranges.c in Sources */,
				E98041C622383C62008B9745 /* cc-reno.c in Sources */,
				E920D21E1F43E05000799777 /* recvstate.c in Sources */,
				E98042362244A5D7008B9745 /* defaults.c in Sources */,
				E9F6A42E1F41375B0083F0B2 /* sendstate.c in Sources */,
				E99F8C261F4E9EBF00C26B3D /* frame.c in Sources */,
				E98448421EA490A500390927 /* quicly.c in Sources */,
				E920D22B1F49533800799777 /* sentmap.c in Sources */,
				E9D3CCCF21D22F4300516202 /* streambuf.c in Sources */,
			);
			runOnlyForDeploymentPostprocessing = 0;
		};
		E984482F1EA48D6B00390927 /* Sources */ = {
			isa = PBXSourcesBuildPhase;
			buildActionMask = 2147483647;
			files = (
				E984483B1EA48DD300390927 /* openssl.c in Sources */,
				E93E546A1F663851001C50FE /* pembase64.c in Sources */,
				E98042282239531A008B9745 /* cli.c in Sources */,
				E984483C1EA48DD300390927 /* picotls.c in Sources */,
			);
			runOnlyForDeploymentPostprocessing = 0;
		};
		E98F4C9E20E5CF1B00362F15 /* Sources */ = {
			isa = PBXSourcesBuildPhase;
			buildActionMask = 2147483647;
			files = (
				E98F4CBE20E5CF4000362F15 /* udpfw.c in Sources */,
			);
			runOnlyForDeploymentPostprocessing = 0;
		};
		E9CC441A1EC195DF00DC7D3E /* Sources */ = {
			isa = PBXSourcesBuildPhase;
			buildActionMask = 2147483647;
			files = (
				E99F8C291F4EAEF800C26B3D /* frame.c in Sources */,
				E98041C722383C7A008B9745 /* cc-reno.c in Sources */,
				E920D22C1F49533800799777 /* sentmap.c in Sources */,
				E920D2301F49EE0B00799777 /* loss.c in Sources */,
				E99B75E71F5CF96900CF503E /* maxsender.c in Sources */,
				E9F6A42F1F41375B0083F0B2 /* sendstate.c in Sources */,
				E920D2251F49412900799777 /* simple.c in Sources */,
				E920D21F1F43E05000799777 /* recvstate.c in Sources */,
				E9CC44251EC1962700DC7D3E /* test.c in Sources */,
				E9F6A4211F3C0B6D0083F0B2 /* ranges.c in Sources */,
				E93E546B1F663852001C50FE /* pembase64.c in Sources */,
				E9D3CCD021D6D24000516202 /* streambuf.c in Sources */,
				E9CC441B1EC195DF00DC7D3E /* openssl.c in Sources */,
				E9F6A42A1F3C3B7B0083F0B2 /* ranges.c in Sources */,
				E99B75E91F5D259400CF503E /* stream-concurrency.c in Sources */,
				E920D22E1F4981E500799777 /* sentmap.c in Sources */,
				E9CC44261EC1963100DC7D3E /* picotest.c in Sources */,
				E9CC441C1EC195DF00DC7D3E /* picotls.c in Sources */,
				E98042372244A5D7008B9745 /* defaults.c in Sources */,
				E99F8C271F4E9F5D00C26B3D /* frame.c in Sources */,
			);
			runOnlyForDeploymentPostprocessing = 0;
		};
/* End PBXSourcesBuildPhase section */

/* Begin XCBuildConfiguration section */
		E9804225223952FD008B9745 /* Debug */ = {
			isa = XCBuildConfiguration;
			buildSettings = {
				OTHER_LDFLAGS = (
					"-L/usr/local/opt/openssl@1.1/lib",
					"-lcrypto",
				);
				PRODUCT_NAME = "$(TARGET_NAME)";
			};
			name = Debug;
		};
		E9804226223952FD008B9745 /* Release */ = {
			isa = XCBuildConfiguration;
			buildSettings = {
				OTHER_LDFLAGS = (
					"-L/usr/local/opt/openssl@1.1/lib",
					"-lcrypto",
				);
				PRODUCT_NAME = "$(TARGET_NAME)";
			};
			name = Release;
		};
		E98448191EA48BD400390927 /* Debug */ = {
			isa = XCBuildConfiguration;
			buildSettings = {
				ALWAYS_SEARCH_USER_PATHS = NO;
				CLANG_ANALYZER_NONNULL = YES;
				CLANG_ANALYZER_NUMBER_OBJECT_CONVERSION = YES_AGGRESSIVE;
				CLANG_CXX_LANGUAGE_STANDARD = "gnu++0x";
				CLANG_CXX_LIBRARY = "libc++";
				CLANG_ENABLE_MODULES = YES;
				CLANG_ENABLE_OBJC_ARC = YES;
				CLANG_WARN_BOOL_CONVERSION = YES;
				CLANG_WARN_CONSTANT_CONVERSION = YES;
				CLANG_WARN_DIRECT_OBJC_ISA_USAGE = YES_ERROR;
				CLANG_WARN_DOCUMENTATION_COMMENTS = YES;
				CLANG_WARN_EMPTY_BODY = YES;
				CLANG_WARN_ENUM_CONVERSION = YES;
				CLANG_WARN_INFINITE_RECURSION = YES;
				CLANG_WARN_INT_CONVERSION = YES;
				CLANG_WARN_OBJC_ROOT_CLASS = YES_ERROR;
				CLANG_WARN_SUSPICIOUS_MOVE = YES;
				CLANG_WARN_UNREACHABLE_CODE = YES;
				CLANG_WARN__DUPLICATE_METHOD_MATCH = YES;
				CODE_SIGN_IDENTITY = "-";
				COPY_PHASE_STRIP = NO;
				DEBUG_INFORMATION_FORMAT = dwarf;
				ENABLE_STRICT_OBJC_MSGSEND = YES;
				ENABLE_TESTABILITY = YES;
				GCC_C_LANGUAGE_STANDARD = gnu99;
				GCC_DYNAMIC_NO_PIC = NO;
				GCC_NO_COMMON_BLOCKS = YES;
				GCC_OPTIMIZATION_LEVEL = 0;
				GCC_PREPROCESSOR_DEFINITIONS = (
					"DEBUG=1",
					"$(inherited)",
				);
				GCC_WARN_64_TO_32_BIT_CONVERSION = YES;
				GCC_WARN_ABOUT_RETURN_TYPE = YES_ERROR;
				GCC_WARN_UNDECLARED_SELECTOR = YES;
				GCC_WARN_UNINITIALIZED_AUTOS = YES_AGGRESSIVE;
				GCC_WARN_UNUSED_FUNCTION = YES;
				GCC_WARN_UNUSED_VARIABLE = YES;
				HEADER_SEARCH_PATHS = (
					"/usr/local/opt/openssl@1.1/include",
					deps/klib,
					deps/picotls/include,
					deps/dcc,
					include,
				);
				MACOSX_DEPLOYMENT_TARGET = 10.12;
				MTL_ENABLE_DEBUG_INFO = YES;
				ONLY_ACTIVE_ARCH = YES;
				SDKROOT = macosx;
			};
			name = Debug;
		};
		E984481A1EA48BD400390927 /* Release */ = {
			isa = XCBuildConfiguration;
			buildSettings = {
				ALWAYS_SEARCH_USER_PATHS = NO;
				CLANG_ANALYZER_NONNULL = YES;
				CLANG_ANALYZER_NUMBER_OBJECT_CONVERSION = YES_AGGRESSIVE;
				CLANG_CXX_LANGUAGE_STANDARD = "gnu++0x";
				CLANG_CXX_LIBRARY = "libc++";
				CLANG_ENABLE_MODULES = YES;
				CLANG_ENABLE_OBJC_ARC = YES;
				CLANG_WARN_BOOL_CONVERSION = YES;
				CLANG_WARN_CONSTANT_CONVERSION = YES;
				CLANG_WARN_DIRECT_OBJC_ISA_USAGE = YES_ERROR;
				CLANG_WARN_DOCUMENTATION_COMMENTS = YES;
				CLANG_WARN_EMPTY_BODY = YES;
				CLANG_WARN_ENUM_CONVERSION = YES;
				CLANG_WARN_INFINITE_RECURSION = YES;
				CLANG_WARN_INT_CONVERSION = YES;
				CLANG_WARN_OBJC_ROOT_CLASS = YES_ERROR;
				CLANG_WARN_SUSPICIOUS_MOVE = YES;
				CLANG_WARN_UNREACHABLE_CODE = YES;
				CLANG_WARN__DUPLICATE_METHOD_MATCH = YES;
				CODE_SIGN_IDENTITY = "-";
				COPY_PHASE_STRIP = NO;
				DEBUG_INFORMATION_FORMAT = "dwarf-with-dsym";
				ENABLE_NS_ASSERTIONS = NO;
				ENABLE_STRICT_OBJC_MSGSEND = YES;
				GCC_C_LANGUAGE_STANDARD = gnu99;
				GCC_NO_COMMON_BLOCKS = YES;
				GCC_WARN_64_TO_32_BIT_CONVERSION = YES;
				GCC_WARN_ABOUT_RETURN_TYPE = YES_ERROR;
				GCC_WARN_UNDECLARED_SELECTOR = YES;
				GCC_WARN_UNINITIALIZED_AUTOS = YES_AGGRESSIVE;
				GCC_WARN_UNUSED_FUNCTION = YES;
				GCC_WARN_UNUSED_VARIABLE = YES;
				HEADER_SEARCH_PATHS = (
					"/usr/local/opt/openssl@1.1/include",
					deps/klib,
					deps/picotls/include,
					deps/dcc,
					include,
				);
				MACOSX_DEPLOYMENT_TARGET = 10.12;
				MTL_ENABLE_DEBUG_INFO = NO;
				SDKROOT = macosx;
			};
			name = Release;
		};
		E984481C1EA48BD400390927 /* Debug */ = {
			isa = XCBuildConfiguration;
			buildSettings = {
				EXECUTABLE_PREFIX = lib;
				PRODUCT_NAME = "$(TARGET_NAME)";
			};
			name = Debug;
		};
		E984481D1EA48BD400390927 /* Release */ = {
			isa = XCBuildConfiguration;
			buildSettings = {
				EXECUTABLE_PREFIX = lib;
				PRODUCT_NAME = "$(TARGET_NAME)";
			};
			name = Release;
		};
		E98448381EA48D6B00390927 /* Debug */ = {
			isa = XCBuildConfiguration;
			buildSettings = {
				OTHER_LDFLAGS = (
					"-L/usr/local/opt/openssl@1.1/lib",
					"-lcrypto",
				);
				PRODUCT_NAME = "$(TARGET_NAME)";
			};
			name = Debug;
		};
		E98448391EA48D6B00390927 /* Release */ = {
			isa = XCBuildConfiguration;
			buildSettings = {
				OTHER_LDFLAGS = (
					"-L/usr/local/opt/openssl@1.1/lib",
					"-lcrypto",
				);
				PRODUCT_NAME = "$(TARGET_NAME)";
			};
			name = Release;
		};
		E98F4CB920E5CF1B00362F15 /* Debug */ = {
			isa = XCBuildConfiguration;
			buildSettings = {
				OTHER_LDFLAGS = (
					"-L/usr/local/opt/openssl@1.1/lib",
					"-lcrypto",
				);
				PRODUCT_NAME = "$(TARGET_NAME)";
			};
			name = Debug;
		};
		E98F4CBA20E5CF1B00362F15 /* Release */ = {
			isa = XCBuildConfiguration;
			buildSettings = {
				OTHER_LDFLAGS = (
					"-L/usr/local/opt/openssl@1.1/lib",
					"-lcrypto",
				);
				PRODUCT_NAME = "$(TARGET_NAME)";
			};
			name = Release;
		};
		E9CC44211EC195DF00DC7D3E /* Debug */ = {
			isa = XCBuildConfiguration;
			buildSettings = {
				OTHER_LDFLAGS = (
					"-L/usr/local/opt/openssl@1.1/lib",
					"-lcrypto",
				);
				PRODUCT_NAME = "$(TARGET_NAME)";
			};
			name = Debug;
		};
		E9CC44221EC195DF00DC7D3E /* Release */ = {
			isa = XCBuildConfiguration;
			buildSettings = {
				OTHER_LDFLAGS = (
					"-L/usr/local/opt/openssl@1.1/lib",
					"-lcrypto",
				);
				PRODUCT_NAME = "$(TARGET_NAME)";
			};
			name = Release;
		};
/* End XCBuildConfiguration section */

/* Begin XCConfigurationList section */
		E9804224223952FD008B9745 /* Build configuration list for PBXNativeTarget "echo" */ = {
			isa = XCConfigurationList;
			buildConfigurations = (
				E9804225223952FD008B9745 /* Debug */,
				E9804226223952FD008B9745 /* Release */,
			);
			defaultConfigurationIsVisible = 0;
			defaultConfigurationName = Release;
		};
		E98448121EA48BD400390927 /* Build configuration list for PBXProject "quicly" */ = {
			isa = XCConfigurationList;
			buildConfigurations = (
				E98448191EA48BD400390927 /* Debug */,
				E984481A1EA48BD400390927 /* Release */,
			);
			defaultConfigurationIsVisible = 0;
			defaultConfigurationName = Release;
		};
		E984481B1EA48BD400390927 /* Build configuration list for PBXNativeTarget "quicly" */ = {
			isa = XCConfigurationList;
			buildConfigurations = (
				E984481C1EA48BD400390927 /* Debug */,
				E984481D1EA48BD400390927 /* Release */,
			);
			defaultConfigurationIsVisible = 0;
			defaultConfigurationName = Release;
		};
		E98448371EA48D6B00390927 /* Build configuration list for PBXNativeTarget "cli" */ = {
			isa = XCConfigurationList;
			buildConfigurations = (
				E98448381EA48D6B00390927 /* Debug */,
				E98448391EA48D6B00390927 /* Release */,
			);
			defaultConfigurationIsVisible = 0;
			defaultConfigurationName = Release;
		};
		E98F4CB820E5CF1B00362F15 /* Build configuration list for PBXNativeTarget "udpfw" */ = {
			isa = XCConfigurationList;
			buildConfigurations = (
				E98F4CB920E5CF1B00362F15 /* Debug */,
				E98F4CBA20E5CF1B00362F15 /* Release */,
			);
			defaultConfigurationIsVisible = 0;
			defaultConfigurationName = Release;
		};
		E9CC44201EC195DF00DC7D3E /* Build configuration list for PBXNativeTarget "test" */ = {
			isa = XCConfigurationList;
			buildConfigurations = (
				E9CC44211EC195DF00DC7D3E /* Debug */,
				E9CC44221EC195DF00DC7D3E /* Release */,
			);
			defaultConfigurationIsVisible = 0;
			defaultConfigurationName = Release;
		};
/* End XCConfigurationList section */
	};
	rootObject = E984480F1EA48BD400390927 /* Project object */;
}<|MERGE_RESOLUTION|>--- conflicted
+++ resolved
@@ -117,14 +117,10 @@
 		E92D43EC1F41DCF5002AC767 /* sendstate.h */ = {isa = PBXFileReference; fileEncoding = 4; lastKnownFileType = sourcecode.c.h; path = sendstate.h; sourceTree = "<group>"; };
 		E93E54681F663849001C50FE /* pembase64.c */ = {isa = PBXFileReference; fileEncoding = 4; lastKnownFileType = sourcecode.c.c; path = pembase64.c; sourceTree = "<group>"; };
 		E93E54BA1F69B750001C50FE /* loss.h */ = {isa = PBXFileReference; fileEncoding = 4; lastKnownFileType = sourcecode.c.h; path = loss.h; sourceTree = "<group>"; };
-<<<<<<< HEAD
-		E93E54BC1F6CA76C001C50FE /* loss.c */ = {isa = PBXFileReference; fileEncoding = 4; lastKnownFileType = sourcecode.c.c; path = loss.c; sourceTree = "<group>"; };
 		E95EBCCB227EC07C0022C32D /* CMakeLists.txt */ = {isa = PBXFileReference; fileEncoding = 4; lastKnownFileType = text; path = CMakeLists.txt; sourceTree = "<group>"; };
 		E95EBCCD227EC13F0022C32D /* probes.d */ = {isa = PBXFileReference; lastKnownFileType = sourcecode.dtrace; path = probes.d; sourceTree = "<group>"; };
 		E95EBCCF227ECB4B0022C32D /* build_libFuzzer.sh */ = {isa = PBXFileReference; fileEncoding = 4; lastKnownFileType = text.script.sh; path = build_libFuzzer.sh; sourceTree = "<group>"; };
 		E95EBCD5227F3F1F0022C32D /* probe2trace.pl */ = {isa = PBXFileReference; lastKnownFileType = text.script.perl; path = probe2trace.pl; sourceTree = "<group>"; };
-=======
->>>>>>> 779e93a5
 		E98041C322383C5C008B9745 /* cc.h */ = {isa = PBXFileReference; fileEncoding = 4; lastKnownFileType = sourcecode.c.h; path = cc.h; sourceTree = "<group>"; };
 		E98041C522383C62008B9745 /* cc-reno.c */ = {isa = PBXFileReference; fileEncoding = 4; lastKnownFileType = sourcecode.c.c; path = "cc-reno.c"; sourceTree = "<group>"; };
 		E980421A223952D2008B9745 /* echo.c */ = {isa = PBXFileReference; fileEncoding = 4; lastKnownFileType = sourcecode.c.c; path = echo.c; sourceTree = "<group>"; };
